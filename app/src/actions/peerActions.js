--- conflicted
+++ resolved
@@ -38,15 +38,12 @@
 	({
 		type    : 'SET_PEER_RAISED_HAND',
 		payload : { peerId, raisedHand, raisedHandTimestamp }
-<<<<<<< HEAD
-=======
 	});
 
 export const setPeerRaisedHandInProgress = (peerId, flag) =>
 	({
 		type    : 'SET_PEER_RAISED_HAND_IN_PROGRESS',
 		payload : { peerId, flag }
->>>>>>> 45a89b9f
 	});
 
 export const setPeerPicture = (peerId, picture) =>
