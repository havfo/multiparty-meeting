/* eslint-disable global-require */
/* eslint-disable import/no-dynamic-require */

const list = [
	{
		name   : 'English',
		file   : 'en',
		locale : [ 'en', 'en-en' ]
	},
	{
		name   : 'Czech',
		file   : 'cs',
		locale : [ 'cs', 'cs-cs' ]
	},
	{
		name   : 'Chinese (Simplified)',
		file   : 'cn',
		locale : [ 'zn', 'zn-zn', 'zn-cn' ]
	}, // hans
	{
		name   : 'Chinese (Traditional)',
		file   : 'tw',
		locale : [ 'zn-tw', 'zn-hk', 'zn-sg' ]
	}, // hant
	{
		name   : 'Croatian',
		file   : 'hr',
		locale : [ 'hr', 'hr-hr' ]
	},
	{
		name   : 'Danish',
		file   : 'dk',
		locale : [ 'dk', 'dk-dk' ]
	},
	{
		name   : 'French',
		file   : 'fr',
		locale : [ 'fr', 'fr-fr' ]
	},
	{
		name   : 'German',
		file   : 'de',
		locale : [ 'de', 'de-de' ]
	},
	{
		name   : 'Greek',
		file   : 'el',
		locale : [ 'el', 'el-el' ]
	},
	{
		name   : 'Hindi',
		file   : 'hi',
		locale : [ 'hi', 'hi-hi' ]
	},
	{
		name   : 'Hungarian',
		file   : 'hu',
		locale : [ 'hu', 'hu-hu' ]
	},
	{
		name   : 'Italian',
		file   : 'it',
		locale : [ 'it', 'it-it' ]
	},
	{
		name   : 'Kazakh',
		file   : 'kk',
		locale : [ 'kk', 'kk-kz	' ]
	},
	{
		name   : 'Latvian',
		file   : 'lv',
		locale : [ 'lv', 'lv-lv' ]
	},
	{
		name   : 'Norwegian',
		file   : 'nb',
		locale : [ 'nb', 'nb-no' ]
	},
	{
		name   : 'Polish',
		file   : 'pl',
		locale : [ 'pl', 'pl-pl' ]
	},
	{
		name   : 'Portuguese',
		file   : 'pt',
		locale : [ 'pt', 'pt-pt' ]
	},
	{
		name   : 'Romanian',
		file   : 'ro',
		locale : [ 'ro', 'ro-ro' ]
	},
	{
		name   : 'Russian',
		file   : 'ru',
		locale : [ 'ru', 'ru-ru' ]
	},
	{
		name   : 'Spanish',
		file   : 'es',
		locale : [ 'es', 'es-es' ]
	},
	{
		name   : 'Turkish',
		file   : 'tr',
		locale : [ 'tr', 'tr-tr' ]
	},
	{
		name   : 'Ukrainian',
		file   : 'uk',
		locale : [ 'uk', 'uk-uk' ]
	}
];

export const detect = () =>
{
	const localeFull = (navigator.language ||
		(navigator as any).browserLanguage).toLowerCase();

	// const localeCountry = localeFull.split(/[-_]/)[0];

	// const localeRegion = localeFull.split(/[-_]/)[1] || null;

	return localeFull;
};

export const getList = () => list;

export interface ILocale {
  name: string;
  file: string;
  locale: string[];
  messages: any;
}

export const loadOne = (locale: string): ILocale =>
{
	let res: any = {};

<<<<<<< HEAD
	try
	{
		res = list.filter(
			(item) => item.locale.includes(locale) || item.locale.includes(locale.split(/[-_]/)[0])
		)[0];
=======
  try {
    res = list.filter(
      // (item) => item.locale.includes(locale) || item.locale.includes(locale.split(/[-_]/)[0])
      (item) => item.locale.includes(locale)
    )[0]
>>>>>>> 76badae0

		res.messages = require(`./${res.file}`);
	}
	catch
	{
		res = list.filter((item) => item.locale.includes('en'))[0];

		res.messages = require(`./${res.file}`);
	}

	return res;
};<|MERGE_RESOLUTION|>--- conflicted
+++ resolved
@@ -139,19 +139,11 @@
 {
 	let res: any = {};
 
-<<<<<<< HEAD
-	try
-	{
-		res = list.filter(
-			(item) => item.locale.includes(locale) || item.locale.includes(locale.split(/[-_]/)[0])
-		)[0];
-=======
   try {
     res = list.filter(
       // (item) => item.locale.includes(locale) || item.locale.includes(locale.split(/[-_]/)[0])
       (item) => item.locale.includes(locale)
     )[0]
->>>>>>> 76badae0
 
 		res.messages = require(`./${res.file}`);
 	}
