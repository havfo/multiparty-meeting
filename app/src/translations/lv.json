{
	"socket.disconnected": "Esat bezsaistē",
	"socket.reconnecting": "Esat bezsaistē, tiek mēģināts pievienoties",
	"socket.reconnected": "Esat atkārtoti pievienojies",
	"socket.requestError": "Kļūme servera pieprasījumā",

	"room.chooseRoom": "Ievadiet sapulces telpas nosaukumu (ID), kurai vēlaties pievienoties",
	"room.cookieConsent": "Lai uzlabotu lietotāja pieredzi, šī vietne izmanto sīkfailus",
	"room.consentUnderstand": "Es saprotu un piekrītu",
	"room.joined": "Jūs esiet pievienojies sapulces telpai",
	"room.cantJoin": "Nav iespējams pievienoties sapulces telpai",
	"room.youLocked": "Jūs aizslēdzāt sapulces telpu",
	"room.cantLock": "Nav iespējams aizslēgt sapulces telpu",
	"room.youUnLocked": "Jūs atslēdzāt sapulces telpu",
	"room.cantUnLock": "Nav iespējams atslēgt sapulces telpu",
	"room.locked": "Sapulces telpa tagad ir AIZSLĒGTA",
	"room.unlocked": "Sapulces telpa tagad ir ATSLĒGTA",
	"room.newLobbyPeer": "Jauns dalībnieks ienācis uzgaidāmajā telpā",
	"room.lobbyPeerLeft": "Dalībnieks uzgaidāmo telpu pameta",
	"room.lobbyPeerChangedDisplayName": "Dalībnieks uzgaidāmajā telpā nomainīja vārdu uz {displayName}",
	"room.lobbyPeerChangedPicture": "Dalībnieks uzgaidāmajā telpā nomainīja pašattēlu",
	"room.setAccessCode": "Pieejas kods sapulces telpai aktualizēts",
	"room.accessCodeOn": "Pieejas kods sapulces telpai tagad ir aktivēts",
	"room.accessCodeOff": "Pieejas kods sapulces telpai tagad ir deaktivēts (atslēgts)",
	"room.peerChangedDisplayName": "{oldDisplayName} pārsaucās par {displayName}",
	"room.newPeer": "{displayName} pievienojās sapulces telpai",
	"room.newFile": "Pieejams jauns fails",
	"room.toggleAdvancedMode": "Pārslēgt uz advancēto režīmu",
	"room.setDemocraticView": "Nomainīts izkārtojums uz demokrātisko skatu",
	"room.setFilmStripView": "Nomainīts izkārtojums uz diapozitīvu (filmstrip) skatu",
	"room.loggedIn": "Jūs esat ierakstījies (sistēmā)",
	"room.loggedOut": "Jūs esat izrakstījies (no sistēmas)",
	"room.changedDisplayName": "Jūsu vārds mainīts uz {displayName}",
	"room.changeDisplayNameError": "Gadījās ķibele ar Jūsu vārda nomaiņu",
	"room.chatError": "Nav iespējams nosūtīt tērziņa ziņu",
	"room.aboutToJoin": "Jūs grasāties pievienoties sapulcei",
	"room.roomId": "Sapulces telpas nosaukums (ID): {roomName}",
	"room.setYourName": "Norādiet savu dalības vārdu un izvēlieties kā vēlaties pievienoties sapulcei:",
	"room.audioOnly": "Vienīgi audio",
	"room.audioVideo": "Audio & video",
	"room.youAreReady": "Ok, Jūs esiet gatavi!",
	"room.emptyRequireLogin": "Sapulces telpa ir tukša! Jūs varat Ierakstīties sistēmā, lai uzsāktu vadīt sapulci vai pagaidīt kamēr pievienojas sapulces rīkotājs/vadītājs",
	"room.locketWait": "Sapulce telpa ir slēgta. Jūs atrodaties tās uzgaidāmajā telpā. Uzkavējieties, kamēr kāds Jūs sapulcē ielaiž ...",
	"room.lobbyAdministration": "Uzgaidāmās telpas administrēšana",
	"room.peersInLobby": "Dalībnieki uzgaidāmajā telpā",
	"room.lobbyEmpty": "Pašreiz uzgaidāmajā telpā neviena nav",
	"room.hiddenPeers": "{hiddenPeersCount, plural, one {participant} other {participants}}",
	"room.me": "Es",
	"room.spotlights": "Aktīvie (referējošie) dalībnieki",
	"room.passive": "Pasīvie dalībnieki",
	"room.videoPaused": "Šis video ir pauzēts",
	"room.muteAll": "Noklusināt visus dalībnieku mikrofonus",
	"room.stopAllVideo": "Izslēgt visu dalībnieku kameras",
	"room.closeMeeting": "Beigt sapulci",
	"room.clearChat": "Nodzēst visus tērziņus",
	"room.clearFileSharing": "Notīrīt visus kopīgotos failus",
	"room.speechUnsupported": "Jūsu pārlūks neatbalsta balss atpazīšanu",
	"room.moderatoractions": "Moderatora rīcība",
	"room.raisedHand": "{displayName} pacēla roku",
	"room.loweredHand": "{displayName} nolaida roku",
	"room.extraVideo": "Papildus video",
	"room.extraVideoDuplication": null,
	"room.help": null,
	"room.about": null,
	"room.shortcutKeys": null,
	"room.browsePeersSpotlight": null,
	"room.stopAllScreenSharing": null,
	"room.hideSelfView": null,
	"room.showSelfView": null,
<<<<<<< HEAD
	"room.unexpectedErrorDuringLocalRecording": null,
	"room.youStartedLocalRecording": null,
	"room.youStoppedLocalRecording": null,
	"room.localRecordingStarted": null,
	"room.localRecordingPaused": null,
	"room.localRecordingResumed": null,
	"room.localRecordingStopped": null,
	"room.recordingConsent": null,
	"room.localRecordingSecurityError": null,
=======
	"room.leavingTheRoom": null,
	"room.leaveConfirmationMessage": null,
>>>>>>> ceeda291

	"me.mutedPTT": "Jūs esat noklusināts. Turiet taustiņu SPACE-BAR, lai runātu",

	"roles.gotRole": "Jūs ieguvāt lomu: {role}",
	"roles.lostRole": "Jūs zaudējāt lomu: {role}",

	"tooltip.login": "Ierakstīties",
	"tooltip.logout": "Izrakstīties",
	"tooltip.admitFromLobby": "Ielaist no uzgaidāmās telpas",
	"tooltip.lockRoom": "Aizslēgt sapulces telpu",
	"tooltip.unLockRoom": "Atlēgt sapulces telpu",
	"tooltip.enterFullscreen": "Aktivēt pilnekrāna režīmu",
	"tooltip.leaveFullscreen": "Pamest pilnekrānu",
	"tooltip.lobby": "Parādīt uzgaidāmo telpu",
	"tooltip.settings": "Parādīt iestatījumus",
	"tooltip.participants": "Parādīt dalībniekus",
	"tooltip.kickParticipant": "Izvadīt (izspert) dalībnieku",
	"tooltip.muteParticipant": "Noklusināt dalībnieku",
	"tooltip.muteParticipantVideo": "Atslēgt dalībnieka video",
	"tooltip.inSpotlight": null,
	"tooltip.isSpeaker": null,
	"tooltip.raisedHand": "Pacelt roku",
	"tooltip.muteScreenSharing": null,
	"tooltip.unMuteScreenSharing": null,
	"tooltip.unMuteParticipantVideo": null,
	"tooltip.unMuteParticipant": null,
	"tooltip.addParticipantToSpotlight": null,
	"tooltip.removeParticipantFromSpotlight": null,
	"tooltip.muteParticipantAudioModerator": null,
	"tooltip.muteParticipantVideoModerator": null,
	"tooltip.muteScreenSharingModerator": null,
	"tooltip.startLocalRecording": null,
	"tooltip.stopLocalRecording": null,
	"tooltip.pauseLocalRecording": null,
	"tooltip.resumeLocalRecording": null,

	"label.roomName": "Sapulces telpas nosaukums (ID)",
	"label.chooseRoomButton": "Turpināt",
	"label.yourName": "Jūu vārds",
	"label.newWindow": "Jauns logs",
	"label.fullscreen": "Pilnekrāns",
	"label.openDrawer": "Atvērt atvilkni",
	"label.leave": "Pamest",
	"label.chatInput": "Rakstiet tērziņa ziņu...",
	"label.chat": "Tērzētava",
	"label.chatNoMessages": null,
	"label.chatNewMessages": null,
	"label.filesharing": "Failu koplietošana",
	"label.participants": "Dalībnieki",
	"label.shareFile": "Koplietot failu",
	"label.fileSharingUnsupported": "Failu koplietošana netiek atbalstīta",
	"label.unknown": "Nezināms",
	"label.democratic": "Demokrātisks skats",
	"label.filmstrip": "Diapozitīvu (filmstrip) skats",
	"label.low": "Zema",
	"label.medium": "Vidēja",
	"label.high": "Augsta (HD)",
	"label.veryHigh": "Ļoti augsta (FHD)",
	"label.ultra": "Ultra (UHD)",
	"label.close": "Aizvērt",
	"label.media": "Mediji",
	"label.appearance": "Izskats",
	"label.advanced": "Advancēts",
	"label.addVideo": "Pievienot video",
	"label.moreActions": null,
	"label.version": null,
	"label.username": null,
	"label.password": null,
	"label.login": null,
	"label.logout": null,
	"label.join": null,
<<<<<<< HEAD
	"label.recordingInProgress": null,
	
=======
	"label.yes": null,
	"label.no": null,
	"label.leavewithsavingchat": null,

>>>>>>> ceeda291
	"settings.settings": "Iestatījumi",
	"settings.camera": "Kamera",
	"settings.selectCamera": "Izvēlieties kameru (video ierīci)",
	"settings.cantSelectCamera": "Nav iespējams lietot šo kameru (video ierīci)",
	"settings.audio": "Skaņas ierīce",
	"settings.selectAudio": "Izvēlieties skaņas ierīci",
	"settings.cantSelectAudio": "Nav iespējams lietot šo skaņas (audio) ierīci",
	"settings.resolution": "Iestatiet jūsu video izšķirtspēju",
	"settings.frameRate": null,
	"settings.screenSharingResolution": null,
	"settings.screenSharingFrameRate": null,
	"settings.layout": "Sapulces telpas izkārtojums",
	"settings.selectRoomLayout": "Iestatiet sapulces telpas izkārtojumu",
	"settings.advancedMode": "Advancētais režīms",
	"settings.permanentTopBar": "Pastāvīga augšējā (ekrānaugšas) josla",
	"settings.aspectRatio": null,
	"settings.selectAspectRatio": null,
	"settings.lastn": "Jums redzamo video/kameru skaits",
	"settings.hiddenControls": "Slēpto mediju vadība",
	"settings.notificationSounds": "Paziņojumu skaņas",
	"settings.showNotifications": null,
	"settings.buttonControlBar": null,
	"settings.showAdvancedVideo": null,
	"settings.showAdvancedAudio": null,
	"settings.echoCancellation": null,
	"settings.autoGainControl": null,
	"settings.noiseSuppression": null,
	"settings.drawerOverlayed": null,
	"settings.voiceActivatedUnmute": null,
	"settings.noiseThreshold": null,
	"settings.mirrorOwnVideo": null,
	"settings.language": null,
	"settings.hideNoVideoParticipants": null,
	"settings.myPhotoButton": null,
	"settings.myPhotoLabel": null,
	"settings.myPhotoSizeError": null,
	"settings.myPhotoTypeError": null,
	"settings.codecs": null,

	"filesharing.saveFileError": "Nav iespējams saglabāt failu",
	"filesharing.startingFileShare": "Tiek mēģināts kopīgot failu",
	"filesharing.successfulFileShare": "Fails sekmīgi kopīgots",
	"filesharing.unableToShare": "Nav iespējams kopīgot failu",
	"filesharing.error": "Atgadījās faila kopīgošanas kļūme",
	"filesharing.finished": "Fails ir lejupielādēts",
	"filesharing.save": "Saglabāt",
	"filesharing.sharedFile": "{displayName} kopīgoja failu",
	"filesharing.download": "Lejuplādēt",
	"filesharing.missingSeeds": "Ja šis process aizņem ilgu laiku, iespējams nav neviena, kas sēklo (seed) šo torentu. Mēģiniet palūgt kādu atkārtoti augšuplādēt Jūsu gribēto failu.",

	"devices.devicesChanged": "Jūsu ierīces pamainījās. Iestatījumu izvēlnē (dialogā) iestatiet jaunās ierīces.",

	"devices.enableOnlyMicrophone": null,
	"device.audioUnsupported": "Skaņa (audio) netiek atbalstīta",
	"device.activateAudio": "Iespējot/aktivēt mikrofonu (izejošo skaņu)",
	"device.muteAudio": "Atslēgt/noklusināt mikrofonu (izejošo skaņu) ",
	"device.unMuteAudio": "Ieslēgt mikrofonu (izejošo skaņu)",

	"devices.enableOnlyCamera": null,
	"device.videoUnsupported": "Kamera (izejošais video) netiek atbalstīta",
	"device.startVideo": "Ieslēgt kameru (izejošo video)",
	"device.stopVideo": "Izslēgt kameru (izejošo video)",

	"device.screenSharingUnsupported": "Ekrāna kopīgošana netiek atbalstīta",
	"device.startScreenSharing": "Sākt ekrāna kopīgošanu",
	"device.stopScreenSharing": "Beigt ekrāna kopīgošanu",

	"devices.microphoneDisconnected": "Mikrofons atvienots",
	"devices.microphoneError": "Atgadījās kļūme, piekļūstot jūsu mikrofonam",
	"devices.microPhoneMute": "Mikrofons izslēgts/noklusināts",
	"devices.micophoneUnMute": "Mikrofons ieslēgts",
	"devices.microphoneEnable": "Mikrofons iespējots",
	"devices.microphoneMuteError": "Nav iespējams izslēgt Jūsu mikrofonu",
	"devices.microphoneUnMuteError": "Nav iespējams ieslēgt Jūsu mikrofonu",

	"devices.screenSharingDisconnected": "Ekrāna kopīgošana nenotiek (atvienota)",
	"devices.screenSharingError": "Atgadījās kļūme, piekļūstot Jūsu ekrānam",

	"devices.cameraDisconnected": "Kamera atvienota",
	"devices.cameraError": "Atgadījās kļūme, piekļūstot Jūsu kamerai",

	"devices.enableBothMicrophoneAndCamera": null,
	"devices.disableBothMicrophoneAndCamera": null,
	"devices.chooseMedia": null,

	"moderator.clearChat": "Moderators nodzēsa tērziņus",
	"moderator.clearFiles": "Moderators notīrīja failus",
	"moderator.muteAudio": "Moderators noklusināja jūsu mikrofonu",
	"moderator.modifyPeerRoles": null,
	"moderator.muteVideo": "Moderators atslēdza jūsu kameru",
	"moderator.stopScreenSharing": null,

	"unsupportedBrowser.titleUnsupportedBrowser": null,
	"unsupportedBrowser.titlewebrtcUnavailable": null,
	"unsupportedBrowser.bodyText": null
}<|MERGE_RESOLUTION|>--- conflicted
+++ resolved
@@ -67,7 +67,6 @@
 	"room.stopAllScreenSharing": null,
 	"room.hideSelfView": null,
 	"room.showSelfView": null,
-<<<<<<< HEAD
 	"room.unexpectedErrorDuringLocalRecording": null,
 	"room.youStartedLocalRecording": null,
 	"room.youStoppedLocalRecording": null,
@@ -77,10 +76,8 @@
 	"room.localRecordingStopped": null,
 	"room.recordingConsent": null,
 	"room.localRecordingSecurityError": null,
-=======
 	"room.leavingTheRoom": null,
 	"room.leaveConfirmationMessage": null,
->>>>>>> ceeda291
 
 	"me.mutedPTT": "Jūs esat noklusināts. Turiet taustiņu SPACE-BAR, lai runātu",
 
@@ -152,15 +149,12 @@
 	"label.login": null,
 	"label.logout": null,
 	"label.join": null,
-<<<<<<< HEAD
 	"label.recordingInProgress": null,
 	
-=======
 	"label.yes": null,
 	"label.no": null,
 	"label.leavewithsavingchat": null,
 
->>>>>>> ceeda291
 	"settings.settings": "Iestatījumi",
 	"settings.camera": "Kamera",
 	"settings.selectCamera": "Izvēlieties kameru (video ierīci)",
