--- conflicted
+++ resolved
@@ -129,12 +129,9 @@
 	"label.promoteAllPeers": "Wpuść wszystkich",
 	"label.moreActions": "Więcej akcji",
 	"label.version": "Wersja",
-<<<<<<< HEAD
-=======
 	"label.username": "Użytkownik",
 	"label.password": "Hasło",
 	"label.login": "Zaloguj",
->>>>>>> 790f57c6
 
 	"settings.settings": "Ustawienia",
 	"settings.camera": "Kamera",
