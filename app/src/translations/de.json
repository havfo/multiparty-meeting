{
	"socket.disconnected": "Verbindung unterbrochen",
	"socket.reconnecting": "Verbindung unterbrochen, versuche neu zu verbinden",
	"socket.reconnected": "Verbindung wiederhergestellt",
	"socket.requestError": "Fehler bei Serveranfrage",

	"room.chooseRoom": "Wähle den Raum aus, den du betreten möchtest",
	"room.cookieConsent": "Diese Seite verwendet Cookies, um die Benutzerfreundlichkeit zu erhöhen",
	"room.consentUnderstand": "Verstanden",
	"room.joined": "Du bist dem Raum beigetreten",
	"room.cantJoin": "Betreten des Raumes nicht möglich",
	"room.youLocked": "Du hast den Raum abgeschlossen",
	"room.cantLock": "Abschließen des Raumes nicht möglich",
	"room.youUnLocked": "Du hast den Raum geöffnet",
	"room.cantUnLock": "Öffnen des Raumes nicht möglich",
	"room.locked": "Raum wurde abgeschlossen",
	"room.unlocked": "Raum wurde geöffnet",
	"room.newLobbyPeer": "Neuer Teilnehmer im Warteraum",
	"room.lobbyPeerLeft": "Ein Teilnehmer hat den Warteraum verlassen",
	"room.lobbyPeerChangedDisplayName": "Ein Teilnehmer im Warteraum hat seinen Namen geändert zu: {displayName}",
	"room.lobbyPeerChangedPicture": "Ein Teilnehmer im Warteraum hat seinen Avatar geändert",
	"room.setAccessCode": "Zugangscode für den Raum geändert",
	"room.accessCodeOn": "Zugangscode aktiviert",
	"room.accessCodeOff": "Zugangscode deaktiviert",
	"room.peerChangedDisplayName": "{oldDisplayName} heißt jetzt {displayName}",
	"room.newPeer": "{displayName} hat den Raum betreten",
	"room.newFile": "Neue Datei verfügbar",
	"room.toggleAdvancedMode": "Erweiterter Modus aktiv",
	"room.setDemocraticView": "Demokratische Ansicht",
	"room.setFilmStripView": "Filmstreifen-Ansicht",
	"room.loggedIn": "Angemeldet",
	"room.loggedOut": "Abgemeldet",
	"room.changedDisplayName": "Dein Name ist jetzt {displayName}",
	"room.changeDisplayNameError": "Dein Name konnte nicht geändert werden",
	"room.chatError": "Die Chat-Nachricht konnte nicht gesendet werden",
	"room.aboutToJoin": "Sie sind dabei, den folgenden Raum zu betreten:",
	"room.roomId": "Raum ID: {roomName}",
	"room.setYourName": "Gib deinen Namen an und wähle aus, wie du den Raum betreten willst:",
	"room.audioOnly": "Nur Audio",
	"room.audioVideo": "Audio und Video",
	"room.youAreReady": "Alles ist bereit",
	"room.emptyRequireLogin": "Wenn Sie der Gastgeber sind, können Sie sich anmelden, um das Meeting zu starten. Wenn nicht, warten Sie bitte, bis der Gastgeber Sie einlässt.",
	"room.locketWait": "Der Raum ist abgeschlossen - warte, bis dich jemand rein lässt...",
	"room.lobbyAdministration": "Warteraum",
	"room.peersInLobby": "Teilnehmer im Warteraum",
	"room.lobbyEmpty": "Der Warteraum ist leer",
	"room.hiddenPeers": "{hiddenPeersCount, plural, one {Teilnehmer} other {Teilnehmer}}",
	"room.me": "Ich",
	"room.spotlights": "Aktive Teinehmer",
	"room.passive": "Passive Teilnehmer",
	"room.videoPaused": "Video gestoppt",
	"room.muteAll": "Alle stummschalten",
	"room.stopAllVideo": "Alle Videos stoppen",
	"room.closeMeeting": "Meeting für alle beenden",
	"room.clearChat": "Chat-Verlauf löschen",
	"room.clearFileSharing": "Dateien-Verlauf löschen",
	"room.speechUnsupported": "Dein Browser unterstützt keine Spracherkennung",
	"room.moderatoractions": "Moderator-Aktionen",
	"room.raisedHand": "{displayName} hebt die Hand",
	"room.loweredHand": "{displayName} senkt die Hand",
	"room.extraVideo": "Video hinzufügen",
	"room.extraVideoDuplication": "Die Videoquelle ist bereits in Gebrauch.",
	"room.overRoomLimit": "Der Raum ist voll, probieren Sie es später nochmal.",
	"room.help": "Hilfe",
	"room.about": "Über",
	"room.shortcutKeys": "Tastaturkürzel",
	"room.browsePeersSpotlight": "Vorherigen/nächsten Teilnehmer anzeigen",
	"room.stopAllScreenSharing": "Alle Bildschirmfreigaben stoppen",
	"room.hideSelfView": "Selbstansicht-Video ausblenden",
	"room.showSelfView": "Selbstansicht-Video anzeigen",

	"me.mutedPTT": "Du bist stummgeschaltet. Halte die LEERTASTE um zu sprechen",

	"roles.gotRole": "Rolle erhalten: {role}",
	"roles.lostRole": "Rolle entzogen: {role}",

	"tooltip.login": "Anmelden",
	"tooltip.logout": "Abmelden",
	"tooltip.admitFromLobby": "Teilnehmer reinlassen",
	"tooltip.lockRoom": "Raum abschließen",
	"tooltip.unLockRoom": "Raum entsperren",
	"tooltip.enterFullscreen": "Vollbild",
	"tooltip.leaveFullscreen": "Vollbild verlassen",
	"tooltip.lobby": "Warteraum",
	"tooltip.settings": "Einstellungen",
	"tooltip.participants": "Teilnehmer",
	"tooltip.kickParticipant": "Teilnehmer rauswerfen",
	"tooltip.muteParticipant": "Teilnehmer-Audio für mich stummschalten",
	"tooltip.muteParticipantVideo": "Teilnehmer-Video für mich stoppen",
	"tooltip.inSpotlight": "Teilnehmer immer sichtbar",
	"tooltip.isSpeaker": "Gegenwärtiger Sprecher",
	"tooltip.raisedHand": "Die Hand hochheben",
	"tooltip.muteScreenSharing": "Teilnehmer-Bildschirmfreigabe für mich stoppen",
	"tooltip.unMuteScreenSharing": "Teilnehmer-Bildschirmfreigabe erneut für mich starten",
	"tooltip.unMuteParticipantVideo": "Teilnehmer-Video erneut für mich starten",
	"tooltip.unMuteParticipant": "Teilnehmer-Audio erneut für mich starten",
	"tooltip.addParticipantToSpotlight": "Teilnehmer immer sichtbar für mich machen",
	"tooltip.removeParticipantFromSpotlight": "Teilnehmer nicht mehr immer sichtbar für mich machen",
	"tooltip.muteParticipantAudioModerator": "Teilnehmer-Audio für alle stummschalten",
	"tooltip.muteParticipantVideoModerator": "Teilnehmer-Video für alle beenden",
	"tooltip.muteScreenSharingModerator": "Teilnehmer-Bildschirmfreigabe für alle beenden",

	"label.roomName": "Name des Raums",
	"label.chooseRoomButton": "Weiter",
	"label.yourName": "Dein Name",
	"label.newWindow": "Neues Fenster",
	"label.fullscreen": "Vollbild",
	"label.openDrawer": "Menü",
	"label.leave": "Verlassen",
	"label.chatInput": "Schreibe eine Nachricht...",
	"label.chat": "Chat",
	"label.filesharing": "Dateien",
	"label.participants": "Teilnehmer",
	"label.shareFile": "Datei hochladen",
	"label.shareGalleryFile": "Bild teilen",
	"label.fileSharingUnsupported": "Dateifreigabe nicht unterstützt",
	"label.unknown": "Unbekannt",
	"label.democratic": "Demokratisch",
	"label.filmstrip": "Filmstreifen",
	"label.low": "Niedrig",
	"label.medium": "Mittel",
	"label.high": "Hoch (HD)",
	"label.veryHigh": "Sehr hoch (FHD)",
	"label.ultra": "Ultra (UHD)",
	"label.close": "Schließen",
	"label.media": "Audio / Video",
	"label.appearance": "Ansicht",
	"label.advanced": "Fortgeschrittene",
	"label.addVideo": "Video hinzufügen",
	"label.promoteAllPeers": "Alle Teilnehmer reinlassen",
	"label.moreActions": "Weitere Aktionen",
	"label.version": "Version",
	"label.username": "Benutzername",
	"label.password": "Passwort",
	"label.login": "Anmelden",
	"label.logout": "Abmelden",
	"label.join": "Eintreten",

	"settings.settings": "Einstellungen",
	"settings.camera": "Kamera",
	"settings.selectCamera": "Wähle ein Videogerät",
	"settings.cantSelectCamera": "Kann Videogerät nicht aktivieren",
	"settings.audio": "Audiogerät",
	"settings.selectAudio": "Wähle ein Audiogerät",
	"settings.cantSelectAudio": "Kann Audiogerät nicht aktivieren",
	"settings.audioOutput": "Audioausgabegerät",
	"settings.selectAudioOutput": "Wähle ein Audioausgabegerät",
	"settings.cantSelectAudioOutput": "Kann Audioausgabegerät nicht aktivieren",
	"settings.resolution": "Wähle eine Auflösung",
	"settings.frameRate": "Wähle eine Video-Bildfrequenz",
	"settings.screenSharingResolution": "Wähle eine Auflösung für Bildschirmfreigabe aus",
	"settings.screenSharingFrameRate": "Wähle eine Video-Bildfrequenz für Bildschirmfreigabe aus",
	"settings.layout": "Raumlayout",
	"settings.selectRoomLayout": "Wähle ein Raumlayout",
	"settings.advancedMode": "Erweiterter Modus",
	"settings.permanentTopBar": "Permanente obere Leiste",
	"settings.aspectRatio": "Video-Seitenverhältnis",
	"settings.selectAspectRatio": "Video-Seitenverhältnis auswählen",
	"settings.lastn": "Anzahl der sichtbaren Videos",
	"settings.hiddenControls": "Medienwerkzeugleiste automatisch ausblenden",
	"settings.notificationSounds": "Audiosignal bei Benachrichtigungen",
	"settings.showNotifications": "Zeige Benachrichtigungen",
	"settings.buttonControlBar": "Separate seitliche Medienwerkzeugleiste",
	"settings.showAdvancedVideo": "Erweiterte Video-Einstellungen",
	"settings.showAdvancedAudio": "Erweiterte Audio-Einstellungen",
	"settings.echoCancellation": "Echounterdrückung",
	"settings.autoGainControl": "Automatische Pegelregelung (Audioeingang)",
	"settings.noiseSuppression": "Rauschunterdrückung",
	"settings.drawerOverlayed": "Seitenpanel verdeckt Hauptinhalt",
	"settings.voiceActivatedUnmute": "Automatische Spracherkennung",
	"settings.noiseThreshold": "Geräuschepegel",
	"settings.mirrorOwnVideo": "Ansicht des eigenen Videos spiegeln",
	"settings.language": "Sprache auswählen",
<<<<<<< HEAD
	"settings.hideNoVideoParticipants": "Teilnehmer ohne Video ausblenden",
=======
	"settings.myPhotoButton": "Mein Foto festlegen",
	"settings.myPhotoLabel": "Maximale Dateigröße: 5MB, akzeptiert: jpg, jpeg, png",
	"settings.myPhotoSizeError": " Datei ist zu groß",
	"settings.myPhotoTypeError": " ist keine unterstützte Dateierweiterung",
>>>>>>> e69c56a6

	"filesharing.saveFileError": "Fehler beim Speichern der Datei",
	"filesharing.startingFileShare": "Starte Teilen der Datei",
	"filesharing.successfulFileShare": "Datei wurde geteilt",
	"filesharing.unableToShare": "Datei kann nicht geteilt werden",
	"filesharing.error": "Fehler beim Teilen der Datei",
	"filesharing.finished": "Datei heruntergeladen",
	"filesharing.save": "Speichern",
	"filesharing.sharedFile": "{displayName} hat eine Datei geteilt",
	"filesharing.download": "Herunterladen",
	"filesharing.missingSeeds": "Wenn der Download zu lange dauert, ist wahrscheinlich keiner mehr im Raum, der die Datei teilen kann. Die Datei muss erneut hochgeladen werden.",

	"devices.devicesChanged": "Mediengeräte wurden aktualisiert und sind in den Einstellungen verfügbar",

	"devices.enableOnlyMicrophone": "Nur Mikrofon aktivieren",
	"device.audioUnsupported": "Audio nicht unterstützt",
	"device.activateAudio": "Aktiviere Audio",
	"device.muteAudio": "Stummschalten",
	"device.unMuteAudio": "Stummschaltung aufheben",

	"devices.enableOnlyCamera": "Nur Kamera aktivieren",
	"device.videoUnsupported": "Video nicht unterstützt",
	"device.startVideo": "Starte Video",
	"device.stopVideo": "Stoppe Video",

	"device.screenSharingUnsupported": "Bildschirmfreigabe nicht unterstützt",
	"device.startScreenSharing": "Starte Bildschirmfreigabe",
	"device.stopScreenSharing": "Beende Bildschirmfreigabe",

	"devices.microphoneDisconnected": "Mikrofon nicht verbunden",
	"devices.microphoneError": "Fehler beim Zugriff auf dein Mikrofon",
	"devices.microphoneMute": "Mikrofon stummgeschaltet",
	"devices.microphoneUnMute": "Mikrofon aktiviert",
	"devices.microphoneEnable": "Mikrofon aktiviert",
	"devices.microphoneMuteError": "Kann Mikrofon nicht stummschalten",
	"devices.microphoneUnMuteError": "Kann Mikrofon nicht aktivieren",

	"devices.screenSharingDisconnected": "Bildschirmfreigabe unterbrochen",
	"devices.screenSharingError": "Fehler bei der Bildschirmfreigabe",

	"devices.cameraDisconnected": "Kamera getrennt",
	"devices.cameraError": "Fehler mit deiner Kamera",

	"devices.enableBothMicrophoneAndCamera": "Mikrofon und Kamera aktivieren",
	"devices.disableBothMicrophoneAndCamera": "Mikrofon und Kamera deaktivieren",
	"devices.chooseMedia": "Medien auswählen",

	"moderator.clearChat": "Moderator hat den Chat-Verlauf gelöscht",
	"moderator.clearFiles": "Moderator hat den Dateien-Verlauf gelöscht",
	"moderator.muteAudio": "Moderator hat Ihr Audio stummgeschaltet",
	"moderator.modifyPeerRoles": "Rollen ändern",
	"moderator.muteVideo": "Moderator hat Ihr Video gestoppt",
	"moderator.stopScreenSharing": "Moderator hat Ihre Bildschirmfreigabe gestoppt",

	"unsupportedBrowser.titleUnsupportedBrowser": "Ihr Browser wird nicht unterstützt!",
	"unsupportedBrowser.titlewebrtcUnavailable": "Benötigte Funktionen sind in Ihrem Browser nicht verfügbar!",
	"unsupportedBrowser.bodyText": "Dieser Konferenz-Dienst erfordert Funktionen die von Ihrem Browser nicht unterstützt werden. Bitte aktualisieren Sie Ihren Browser, wechseln Sie zu einem anderen Browser oder überprüfen Sie Ihre Browser-Einstellungen. Unterstützte Browser:"
}<|MERGE_RESOLUTION|>--- conflicted
+++ resolved
@@ -171,14 +171,11 @@
 	"settings.noiseThreshold": "Geräuschepegel",
 	"settings.mirrorOwnVideo": "Ansicht des eigenen Videos spiegeln",
 	"settings.language": "Sprache auswählen",
-<<<<<<< HEAD
 	"settings.hideNoVideoParticipants": "Teilnehmer ohne Video ausblenden",
-=======
 	"settings.myPhotoButton": "Mein Foto festlegen",
 	"settings.myPhotoLabel": "Maximale Dateigröße: 5MB, akzeptiert: jpg, jpeg, png",
 	"settings.myPhotoSizeError": " Datei ist zu groß",
 	"settings.myPhotoTypeError": " ist keine unterstützte Dateierweiterung",
->>>>>>> e69c56a6
 
 	"filesharing.saveFileError": "Fehler beim Speichern der Datei",
 	"filesharing.startingFileShare": "Starte Teilen der Datei",
