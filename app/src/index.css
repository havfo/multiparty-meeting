:root {
	--background-color: rgba(114, 119, 143, 1.0);

	--peer-shadow: 0px /* 1px 5px 0px rgba(0, 0, 0, 0.2), 0px 2px 2px 0px rgba(0, 0, 0, 0.14), 0px 3px 1px -2px rgba(0, 0, 0, 0.12) */;
<<<<<<< HEAD
	--peer-border: 1px solid rgba(49, 49, 49, 0.9);
=======
	--peer-border: 0px /* solid rgba(49, 49, 49, 0.9) */;
>>>>>>> 56bf3702
	--peer-empty-avatar: url('./images/buddy.svg');
	--peer-bg-color: rgba(49, 49, 49, 0.9);
	--peer-video-bg-color: rgba(19, 19, 19, 1);

	--active-speaker-border-color: rgba(255, 255, 255, 1.0);
	--selected-peer-border-color: rgba(55, 126, 255, 1.0);
	--active-speaker-shadow: 0px 0px 8px rgba(255, 255, 255, 0.9);
}

html
{
	height: 100%;
	width: 100%;
	font-family: 'Roboto';
	font-weight: 300;
	margin : 0;
	box-sizing: border-box;
}

*, *:before, *:after {
	box-sizing: inherit;
}

body
{
	height: 100%;
	width: 100%;
	font-size: 16px;
	margin: 0;
}

#edumeet
{
	height: 100%;
	width: 100%;
}<|MERGE_RESOLUTION|>--- conflicted
+++ resolved
@@ -2,11 +2,7 @@
 	--background-color: rgba(114, 119, 143, 1.0);
 
 	--peer-shadow: 0px /* 1px 5px 0px rgba(0, 0, 0, 0.2), 0px 2px 2px 0px rgba(0, 0, 0, 0.14), 0px 3px 1px -2px rgba(0, 0, 0, 0.12) */;
-<<<<<<< HEAD
-	--peer-border: 1px solid rgba(49, 49, 49, 0.9);
-=======
 	--peer-border: 0px /* solid rgba(49, 49, 49, 0.9) */;
->>>>>>> 56bf3702
 	--peer-empty-avatar: url('./images/buddy.svg');
 	--peer-bg-color: rgba(49, 49, 49, 0.9);
 	--peer-video-bg-color: rgba(19, 19, 19, 1);
