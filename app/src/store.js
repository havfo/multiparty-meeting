--- conflicted
+++ resolved
@@ -66,14 +66,6 @@
 	version         : 2,
 	migrate         : createMigrate(migrations, { debug: true }),
 	stateReconciler : autoMergeLevel2,
-<<<<<<< HEAD
-	whitelist       : [ 'settings', 'intl' ],
-	transforms      : [
-		saveSubsetFilter
-	]
-};
-
-=======
 	whitelist       : [ 'settings', 'intl', 'config' ]
 };
 
@@ -82,7 +74,6 @@
 	[ 'loggedIn' ]
 );*/
 
->>>>>>> ceeda291
 const reduxMiddlewares =
 [
 	thunk
@@ -98,17 +89,7 @@
 
 	const reduxLogger = createLogger(
 		{
-<<<<<<< HEAD
-			// filter VOLUME level actions from log
-			predicate : (getState, action) => !(
-				action.type === 'SET_PEER_VOLUME' ||
-				action.type === 'SET_ROOM_ACTIVE_SPEAKER'||
-				action.type === 'SET_IS_SPEAKING' ||
-				action.type === 'SET_AUTO_MUTED'
-			),
-=======
 			predicate : (getState, action) => LOG_IGNORE.indexOf(action.type) === -1,
->>>>>>> ceeda291
 			duration  : true,
 			collapsed : true,
 			timestamp : false,
@@ -144,9 +125,6 @@
 	enhancer
 );
 
-<<<<<<< HEAD
-export const persistor = persistStore(store);
-=======
 export const persistor = persistStore(store, null, () =>
 {
 	// Check if the app config differs from the stored version.
@@ -177,5 +155,4 @@
 	]
 
 });
-*/
->>>>>>> ceeda291
+*/