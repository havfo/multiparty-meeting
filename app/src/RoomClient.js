import Logger from './Logger';
import hark from 'hark';
import { getSignalingUrl } from './urlFactory';
import * as requestActions from './actions/requestActions';
import * as meActions from './actions/meActions';
import * as roomActions from './actions/roomActions';
import * as peerActions from './actions/peerActions';
import * as peerVolumeActions from './actions/peerVolumeActions';
import * as settingsActions from './actions/settingsActions';
import * as chatActions from './actions/chatActions';
import * as fileActions from './actions/fileActions';
import * as lobbyPeerActions from './actions/lobbyPeerActions';
import * as consumerActions from './actions/consumerActions';
import * as producerActions from './actions/producerActions';
import * as notificationActions from './actions/notificationActions';

let createTorrent;

let WebTorrent;

let saveAs;

let mediasoupClient;

let io;

let ScreenShare;

let Spotlights;

let requestTimeout,
	transportOptions,
	lastN,
	mobileLastN;

if (process.env.NODE_ENV !== 'test')
{
	({
		requestTimeout,
		transportOptions,
		lastN,
		mobileLastN
	} = window.config);
}

const logger = new Logger('RoomClient');

const ROOM_OPTIONS =
{
	requestTimeout   : requestTimeout,
	transportOptions : transportOptions
};

const VIDEO_CONSTRAINS =
{
	'low' :
	{
		width       : { ideal: 320 },
		aspectRatio : 1.334
	},
	'medium' :
	{
		width       : { ideal: 640 },
		aspectRatio : 1.334
	},
	'high' :
	{
		width       : { ideal: 1280 },
		aspectRatio : 1.334
	},
	'veryhigh' :
	{
		width       : { ideal: 1920 },
		aspectRatio : 1.334
	},
	'ultra' :
	{
		width       : { ideal: 3840 },
		aspectRatio : 1.334
	}
};

const PC_PROPRIETARY_CONSTRAINTS =
{
	optional : [ { googDscp: true } ]
};

const VIDEO_SIMULCAST_ENCODINGS =
[
	{ scaleResolutionDownBy: 4 },
	{ scaleResolutionDownBy: 2 },
	{ scaleResolutionDownBy: 1 }
];

// Used for VP9 webcam video.
const VIDEO_KSVC_ENCODINGS =
[
	{ scalabilityMode: 'S3T3_KEY' }
];

// Used for VP9 desktop sharing.
const VIDEO_SVC_ENCODINGS =
[
	{ scalabilityMode: 'S3T3', dtx: true }
];

let store;

let intl;

export default class RoomClient
{
	/**
	 * @param  {Object} data
	 * @param  {Object} data.store - The Redux store.
	 * @param  {Object} data.intl - react-intl object
	 */
	static init(data)
	{
		store = data.store;
		intl = data.intl;
	}

	constructor(
		{
			peerId,
			accessCode,
			device,
			produce,
			forceTcp,
			displayName,
			muted
		} = {})
	{
		if (!peerId)
			throw new Error('Missing peerId');
		else if (!device)
			throw new Error('Missing device');

		logger.debug(
			'constructor() [peerId: "%s", device: "%s", produce: "%s", forceTcp: "%s", displayName ""]',
			peerId, device.flag, produce, forceTcp, displayName);

		this._signalingUrl = null;

		// Closed flag.
		this._closed = false;

		// Whether we should produce.
		this._produce = produce;

		// Whether we force TCP
		this._forceTcp = forceTcp;

		// Use displayName
		if (displayName)
			store.dispatch(settingsActions.setDisplayName(displayName));

		this._tracker = 'wss://tracker.lab.vvc.niif.hu:443';

		// Torrent support
		this._torrentSupport = null;

		// Whether simulcast should be used.
		this._useSimulcast = false;

		if ('simulcast' in window.config)
			this._useSimulcast = window.config.simulcast;

		// Whether simulcast should be used for sharing
		this._useSharingSimulcast = false;

		if ('simulcastSharing' in window.config)
			this._useSharingSimulcast = window.config.simulcastSharing;

		this._muted = muted;

		// This device
		this._device = device;

		// My peer name.
		this._peerId = peerId;

		// Access code
		this._accessCode = accessCode;

		// Alert sound
		this._soundAlert = new Audio('/sounds/notify.mp3');

		// Socket.io peer connection
		this._signalingSocket = null;

		// The room ID
		this._roomId = null;

		// mediasoup-client Device instance.
		// @type {mediasoupClient.Device}
		this._mediasoupDevice = null;

		// Put the browser info into state
		store.dispatch(meActions.setBrowser(device));

		// Our WebTorrent client
		this._webTorrent = null;

		// Max spotlights
		if (device.platform === 'desktop')
			this._maxSpotlights = lastN;
		else
			this._maxSpotlights = mobileLastN;

		store.dispatch(
			settingsActions.setLastN(this._maxSpotlights));

		// Manager of spotlight
		this._spotlights = null;

		// Transport for sending.
		this._sendTransport = null;

		// Transport for receiving.
		this._recvTransport = null;

		// Local mic mediasoup Producer.
		this._micProducer = null;

		// Local mic hark
		this._hark = null;

		// Local MediaStream for hark
		this._harkStream = null;

		// Local webcam mediasoup Producer.
		this._webcamProducer = null;

		// Extra videos being produced
		this._extraVideoProducers = new Map();

		// Map of webcam MediaDeviceInfos indexed by deviceId.
		// @type {Map<String, MediaDeviceInfos>}
		this._webcams = {};

		this._audioDevices = {};

		this._audioOutputDevices = {};

		// mediasoup Consumers.
		// @type {Map<String, mediasoupClient.Consumer>}
		this._consumers = new Map();

		this._screenSharing = null;

		this._screenSharingProducer = null;

		this._startKeyListener();

		this._startDevicesListener();
	}

	close()
	{
		if (this._closed)
			return;

		this._closed = true;

		logger.debug('close()');

		this._signalingSocket.close();

		// Close mediasoup Transports.
		if (this._sendTransport)
			this._sendTransport.close();

		if (this._recvTransport)
			this._recvTransport.close();

		store.dispatch(roomActions.setRoomState('closed'));

		window.location = '/';
	}

	_startKeyListener()
	{
		// Add keydown event listener on document
		document.addEventListener('keydown', (event) =>
		{
			if (event.repeat) return;
			const key = String.fromCharCode(event.which);

			const source = event.target;

			const exclude = [ 'input', 'textarea' ];

			if (exclude.indexOf(source.tagName.toLowerCase()) === -1)
			{
				logger.debug('keyDown() [key:"%s"]', key);

				switch (key)
				{
					case 'A': // Activate advanced mode
					{
						store.dispatch(settingsActions.toggleAdvancedMode());
						store.dispatch(requestActions.notify(
							{
								text : intl.formatMessage({
									id             : 'room.toggleAdvancedMode',
									defaultMessage : 'Toggled advanced mode'
								})
							}));
						break;
					}

					case '1': // Set democratic view
					{
						store.dispatch(roomActions.setDisplayMode('democratic'));
						store.dispatch(requestActions.notify(
							{
								text : intl.formatMessage({
									id             : 'room.setDemocraticView',
									defaultMessage : 'Changed layout to democratic view'
								})
							}));
						break;
					}

					case '2': // Set filmstrip view
					{
						store.dispatch(roomActions.setDisplayMode('filmstrip'));
						store.dispatch(requestActions.notify(
							{
								text : intl.formatMessage({
									id             : 'room.setFilmStripView',
									defaultMessage : 'Changed layout to filmstrip view'
								})
							}));
						break;
					}

					case ' ': // Push To Talk start
					{
						if (this._micProducer)
						{
							if (this._micProducer.paused)
							{
								this.unmuteMic();
							}
						}

						break;
					}
					case 'M': // Toggle microphone
					{
						if (this._micProducer)
						{
							if (!this._micProducer.paused)
							{
								this.muteMic();

								store.dispatch(requestActions.notify(
									{
										text : intl.formatMessage({
											id             : 'devices.microphoneMute',
											defaultMessage : 'Muted your microphone'
										})
									}));
							}
							else
							{
								this.unmuteMic();

								store.dispatch(requestActions.notify(
									{
										text : intl.formatMessage({
											id             : 'devices.microphoneUnMute',
											defaultMessage : 'Unmuted your microphone'
										})
									}));
							}
						}
						else
						{
							this.enableMic();

							store.dispatch(requestActions.notify(
								{
									text : intl.formatMessage({
										id             : 'devices.microphoneEnable',
										defaultMessage : 'Enabled your microphone'
									})
								}));
						}

						break;
					}

					case 'V': // Toggle video
					{
						if (this._webcamProducer)
							this.disableWebcam();
						else
							this.enableWebcam();

						break;
					}

					default:
					{
						break;
					}
				}
			}
		});
		document.addEventListener('keyup', (event) =>
		{
			const key = String.fromCharCode(event.which);

			const source = event.target;

			const exclude = [ 'input', 'textarea' ];

			if (exclude.indexOf(source.tagName.toLowerCase()) === -1)
			{
				logger.debug('keyUp() [key:"%s"]', key);

				switch (key)
				{
					case ' ': // Push To Talk stop
					{
						if (this._micProducer)
						{
							if (!this._micProducer.paused)
							{
								this.muteMic();
							}
						}

						break;
					}
					default:
					{
						break;
					}
				}
			}
			event.preventDefault();
		}, true);

	}

	_startDevicesListener()
	{
		navigator.mediaDevices.addEventListener('devicechange', async () =>
		{
			logger.debug('_startDevicesListener() | navigator.mediaDevices.ondevicechange');

			await this._updateAudioDevices();
			await this._updateWebcams();
			await this._updateAudioOutputDevices();

			store.dispatch(requestActions.notify(
				{
					text : intl.formatMessage({
						id             : 'devices.devicesChanged',
						defaultMessage : 'Your devices changed, configure your devices in the settings dialog'
					})
				}));
		});
	}

	login(roomId = this._roomId)
	{
		const url = `/auth/login?peerId=${this._peerId}&roomId=${roomId}`;

		window.open(url, 'loginWindow');
	}

	logout()
	{
		window.open('/auth/logout', 'logoutWindow');
	}

	receiveLoginChildWindow(data)
	{
		logger.debug('receiveFromChildWindow() | [data:"%o"]', data);

		const { displayName, picture } = data;

		store.dispatch(settingsActions.setDisplayName(displayName));
		store.dispatch(meActions.setPicture(picture));

		store.dispatch(meActions.loggedIn(true));

		store.dispatch(requestActions.notify(
			{
				text : intl.formatMessage({
					id             : 'room.loggedIn',
					defaultMessage : 'You are logged in'
				})
			}));
	}

	receiveLogoutChildWindow()
	{
		logger.debug('receiveLogoutChildWindow()');

		store.dispatch(meActions.setPicture(null));

		store.dispatch(meActions.loggedIn(false));

		store.dispatch(requestActions.notify(
			{
				text : intl.formatMessage({
					id             : 'room.loggedOut',
					defaultMessage : 'You are logged out'
				})
			}));
	}

	_soundNotification()
	{
		const { notificationSounds } = store.getState().settings;

		if (notificationSounds)
		{
			const alertPromise = this._soundAlert.play();

			if (alertPromise !== undefined)
			{
				alertPromise
					.then()
					.catch((error) =>
					{
						logger.error('_soundAlert.play() | failed: %o', error);
					});
			}
		}
	}

	timeoutCallback(callback)
	{
		let called = false;

		const interval = setTimeout(
			() =>
			{
				if (called)
					return;
				called = true;
				callback(new Error('Request timeout.'));
			},
			ROOM_OPTIONS.requestTimeout
		);

		return (...args) =>
		{
			if (called)
				return;
			called = true;
			clearTimeout(interval);

			callback(...args);
		};
	}

	sendRequest(method, data)
	{
		return new Promise((resolve, reject) =>
		{
			if (!this._signalingSocket)
			{
				reject('No socket connection.');
			}
			else
			{
				this._signalingSocket.emit(
					'request',
					{ method, data },
					this.timeoutCallback((err, response) =>
					{
						if (err)
						{
							reject(err);
						}
						else
						{
							resolve(response);
						}
					})
				);
			}
		});
	}

	async changeDisplayName(displayName)
	{
		logger.debug('changeDisplayName() [displayName:"%s"]', displayName);

		if (!displayName)
			displayName = 'Guest';

		store.dispatch(
			meActions.setDisplayNameInProgress(true));

		try
		{
			await this.sendRequest('changeDisplayName', { displayName });

			store.dispatch(settingsActions.setDisplayName(displayName));

			store.dispatch(requestActions.notify(
				{
					text : intl.formatMessage({
						id             : 'room.changedDisplayName',
						defaultMessage : 'Your display name changed to {displayName}'
					}, {
						displayName
					})
				}));
		}
		catch (error)
		{
			logger.error('changeDisplayName() | failed: %o', error);

			store.dispatch(requestActions.notify(
				{
					type : 'error',
					text : intl.formatMessage({
						id             : 'room.changeDisplayNameError',
						defaultMessage : 'An error occurred while changing your display name'
					})
				}));
		}

		store.dispatch(
			meActions.setDisplayNameInProgress(false));
	}

	async changePicture(picture)
	{
		logger.debug('changePicture() [picture: "%s"]', picture);

		try
		{
			await this.sendRequest('changePicture', { picture });
		}
		catch (error)
		{
			logger.error('changePicture() | failed: %o', error);
		}
	}

	async sendChatMessage(chatMessage)
	{
		logger.debug('sendChatMessage() [chatMessage:"%s"]', chatMessage);

		try
		{
			store.dispatch(
				chatActions.addUserMessage(chatMessage.text));

			await this.sendRequest('chatMessage', { chatMessage });
		}
		catch (error)
		{
			logger.error('sendChatMessage() | failed: %o', error);

			store.dispatch(requestActions.notify(
				{
					type : 'error',
					text : intl.formatMessage({
						id             : 'room.chatError',
						defaultMessage : 'Unable to send chat message'
					})
				}));
		}
	}

	saveFile(file)
	{
		file.getBlob((err, blob) =>
		{
			if (err)
			{
				store.dispatch(requestActions.notify(
					{
						type : 'error',
						text : intl.formatMessage({
							id             : 'filesharing.saveFileError',
							defaultMessage : 'Unable to save file'
						})
					}));

				return;
			}

			saveAs(blob, file.name);
		});
	}

	handleDownload(magnetUri)
	{
		store.dispatch(
			fileActions.setFileActive(magnetUri));

		const existingTorrent = this._webTorrent.get(magnetUri);

		if (existingTorrent)
		{
			// Never add duplicate torrents, use the existing one instead.
			this._handleTorrent(existingTorrent);

			return;
		}

		this._webTorrent.add(magnetUri, this._handleTorrent);
	}

	_handleTorrent(torrent)
	{
		// Torrent already done, this can happen if the
		// same file was sent multiple times.
		if (torrent.progress === 1)
		{
			store.dispatch(
				fileActions.setFileDone(
					torrent.magnetURI,
					torrent.files
				));

			return;
		}

		let lastMove = 0;

		torrent.on('download', () =>
		{
			if (Date.now() - lastMove > 1000)
			{
				store.dispatch(
					fileActions.setFileProgress(
						torrent.magnetURI,
						torrent.progress
					));

				lastMove = Date.now();
			}
		});

		torrent.on('done', () => 
		{
			store.dispatch(
				fileActions.setFileDone(
					torrent.magnetURI,
					torrent.files
				));
		});
	}

	async shareFiles(files)
	{
		store.dispatch(requestActions.notify(
			{
				text : intl.formatMessage({
					id             : 'filesharing.startingFileShare',
					defaultMessage : 'Attempting to share file'
				})
			}));

		createTorrent(files, (err, torrent) =>
		{
			if (err)
			{
				store.dispatch(requestActions.notify(
					{
						type : 'error',
						text : intl.formatMessage({
							id             : 'filesharing.unableToShare',
							defaultMessage : 'Unable to share file'
						})
					}));

				return;
			}

			const existingTorrent = this._webTorrent.get(torrent);

			if (existingTorrent)
			{
				store.dispatch(requestActions.notify(
					{
						text : intl.formatMessage({
							id             : 'filesharing.successfulFileShare',
							defaultMessage : 'File successfully shared'
						})
					}));

				store.dispatch(fileActions.addFile(
					this._peerId,
					existingTorrent.magnetURI
				));

				this._sendFile(existingTorrent.magnetURI);

				return;
			}

			this._webTorrent.seed(
				files,
				{ announceList: [ [ this._tracker ] ] },
				(newTorrent) =>
				{
					store.dispatch(requestActions.notify(
						{
							text : intl.formatMessage({
								id             : 'filesharing.successfulFileShare',
								defaultMessage : 'File successfully shared'
							})
						}));

					store.dispatch(fileActions.addFile(
						this._peerId,
						newTorrent.magnetURI
					));

					this._sendFile(newTorrent.magnetURI);
				});
		});
	}

	// { file, name, picture }
	async _sendFile(magnetUri)
	{
		logger.debug('sendFile() [magnetUri: %o]', magnetUri);

		try
		{
			await this.sendRequest('sendFile', { magnetUri });
		}
		catch (error)
		{
			logger.error('sendFile() | failed: %o', error);

			store.dispatch(requestActions.notify(
				{
					type : 'error',
					text : intl.formatMessage({
						id             : 'filesharing.unableToShare',
						defaultMessage : 'Unable to share file'
					})
				}));
		}
	}

	async muteMic()
	{
		logger.debug('muteMic()');

		this._micProducer.pause();

		try
		{
			await this.sendRequest(
				'pauseProducer', { producerId: this._micProducer.id });

			store.dispatch(
				producerActions.setProducerPaused(this._micProducer.id));
		}
		catch (error)
		{
			logger.error('muteMic() | failed: %o', error);

			store.dispatch(requestActions.notify(
				{
					type : 'error',
					text : intl.formatMessage({
						id             : 'devices.microphoneMuteError',
						defaultMessage : 'Unable to mute your microphone'
					})
				}));
		}
	}

	async unmuteMic()
	{
		logger.debug('unmuteMic()');

		if (!this._micProducer)
		{
			this.enableMic();
		}
		else
		{
			this._micProducer.resume();

			try
			{
				await this.sendRequest(
					'resumeProducer', { producerId: this._micProducer.id });
	
				store.dispatch(
					producerActions.setProducerResumed(this._micProducer.id));
			}
			catch (error)
			{
				logger.error('unmuteMic() | failed: %o', error);

				store.dispatch(requestActions.notify(
					{
						type : 'error',
						text : intl.formatMessage({
							id             : 'devices.microphoneUnMuteError',
							defaultMessage : 'Unable to unmute your microphone'
						})
					}));
			}
		}
	}

	changeMaxSpotlights(maxSpotlights)
	{
		this._spotlights.maxSpotlights = maxSpotlights;

		store.dispatch(
			settingsActions.setLastN(maxSpotlights));
	}

	// Updated consumers based on spotlights
	async updateSpotlights(spotlights)
	{
		logger.debug('updateSpotlights()');

		try
		{
			for (const consumer of this._consumers.values())
			{
				if (consumer.kind === 'video')
				{
					if (spotlights.indexOf(consumer.appData.peerId) > -1)
					{
						await this._resumeConsumer(consumer);
					}
					else
					{
						await this._pauseConsumer(consumer);
					}
				}
			}
		}
		catch (error)
		{
			logger.error('updateSpotlights() failed: %o', error);
		}
	}

	disconnectLocalHark() {
		logger.debug('disconnectLocalHark() | Stopping harkStream.');
		if (this._harkStream != null) {
			this._harkStream.getAudioTracks()[0].stop();
			this._harkStream = null;
		}

		if (this._hark != null) {
			logger.debug('disconnectLocalHark() Stopping hark.');
			this._hark.stop();
		}
	}

	connectLocalHark(track) {
		logger.debug('connectLocalHark() | Track:%o', track);
		this._harkStream = new MediaStream();

		this._harkStream.addTrack(track.clone());
		this._harkStream.getAudioTracks()[0].enabled = true;

		if (!this._harkStream.getAudioTracks()[0])
			throw new Error('getMicStream():something went wrong with hark');

		this._hark = hark(this._harkStream, { play: false });

		// eslint-disable-next-line no-unused-vars
		this._hark.on('volume_change', (dBs, threshold) => {
			// The exact formula to convert from dBs (-100..0) to linear (0..1) is:
			//   Math.pow(10, dBs / 20)
			// However it does not produce a visually useful output, so let exagerate
			// it a bit. Also, let convert it from 0..1 to 0..10 and avoid value 1 to
			// minimize component renderings.
			let volume = Math.round(Math.pow(10, dBs / 85) * 10);

			if (volume === 1)
				volume = 0;

			volume = Math.round(volume);

			if (this._micProducer && volume !== this._micProducer.volume) {
				this._micProducer.volume = volume;

				store.dispatch(peerVolumeActions.setPeerVolume(this._peerId, volume));
			}
		});
		this._hark.on('speaking', function () {
			store.dispatch(meActions.setIsSpeaking(true));
		});
		this._hark.on('stopped_speaking', function () {
			store.dispatch(meActions.setIsSpeaking(false));
		});
	}


	async changeAudioDevice(deviceId)
	{
		logger.debug('changeAudioDevice() [deviceId: %s]', deviceId);

		store.dispatch(
			meActions.setAudioInProgress(true));

		try
		{								
			const device = this._audioDevices[deviceId];

			if (!device)
				throw new Error('no audio devices');

			logger.debug(
				'changeAudioDevice() | new selected webcam [device:%o]',
				device);

			this.disconnectLocalHark();

			if (this._micProducer && this._micProducer.track)
				this._micProducer.track.stop();

			logger.debug('changeAudioDevice() | calling getUserMedia() %o', store.getState().settings);

			const stream = await navigator.mediaDevices.getUserMedia(
				{
					audio :
					{
						deviceId         : { ideal: device.deviceId },
						sampleRate       : store.getState().settings.sampleRate,
						channelCount     : store.getState().settings.channelCount,
						volume           : store.getState().settings.volume,
						autoGainControl  : store.getState().settings.autoGainControl,
						echoCancellation : store.getState().settings.echoCancellation,
						noiseSuppression : store.getState().settings.noiseSuppression,
						sampleSize       : store.getState().settings.sampleSize
					}
				}
			);

			logger.debug('Constraints: %o', stream.getAudioTracks()[0].getConstraints());
			const track = stream.getAudioTracks()[0];

			if (this._micProducer)
				await this._micProducer.replaceTrack({ track });

			if (this._micProducer)
				this._micProducer.volume = 0;
			this.connectLocalHark(track);

			if (this._micProducer && this._micProducer.id)
				store.dispatch(
					producerActions.setProducerTrack(this._micProducer.id, track));

			store.dispatch(settingsActions.setSelectedAudioDevice(deviceId));

			await this._updateAudioDevices();
		}
		catch (error)
		{
			logger.error('changeAudioDevice() failed: %o', error);
		}

		store.dispatch(
			meActions.setAudioInProgress(false));
	}

<<<<<<< HEAD
	async changeAudioOutputDevice(deviceId)
	{
		logger.debug('changeAudioOutputDevice() [deviceId: %s]', deviceId);
=======
			// eslint-disable-next-line no-unused-vars
			this._hark.on('volume_change', (dBs, threshold) =>
			{
				// The exact formula to convert from dBs (-100..0) to linear (0..1) is:
				//   Math.pow(10, dBs / 20)
				// However it does not produce a visually useful output, so let exaggerate
				// it a bit. Also, let convert it from 0..1 to 0..10 and avoid value 1 to
				// minimize component renderings.
				let volume = Math.round(Math.pow(10, dBs / 85) * 10);
>>>>>>> 45a89b9f

		store.dispatch(
			meActions.setAudioOutputInProgress(true));

		try
		{
			const device = this._audioOutputDevices[deviceId];

			if (!device)
				throw new Error('Selected audio output device no longer avaibale');

			logger.debug(
				'changeAudioOutputDevice() | new selected [audio output device:%o]',
				device);

			store.dispatch(settingsActions.setSelectedAudioOutputDevice(deviceId));

			await this._updateAudioOutputDevices();
		}
		catch (error)
		{
			logger.error('changeAudioOutputDevice() failed: %o', error);
		}

		store.dispatch(
			meActions.setAudioOutputInProgress(false));
	}

	async changeAudioOutputDevice(deviceId)
	{
		logger.debug('changeAudioOutputDevice() [deviceId: %s]', deviceId);

		store.dispatch(
			meActions.setAudioOutputInProgress(true));

		try
		{
			const device = this._audioOutputDevices[deviceId];

			if (!device)
				throw new Error('Selected audio output device no longer avaibale');

			logger.debug(
				'changeAudioOutputDevice() | new selected [audio output device:%o]',
				device);

			store.dispatch(settingsActions.setSelectedAudioOutputDevice(deviceId));

			await this._updateAudioOutputDevices();
		}
		catch (error)
		{
			logger.error('changeAudioOutputDevice() failed: %o', error);
		}

		store.dispatch(
			meActions.setAudioOutputInProgress(false));
	}

	async changeVideoResolution(resolution)
	{
		logger.debug('changeVideoResolution() [resolution: %s]', resolution);

		store.dispatch(
			meActions.setWebcamInProgress(true));

		try
		{
			const deviceId = await this._getWebcamDeviceId();

			const device = this._webcams[deviceId];

			if (!device)
				throw new Error('no webcam devices');

			this._webcamProducer.track.stop();

			logger.debug('changeVideoResolution() | calling getUserMedia()');

			const stream = await navigator.mediaDevices.getUserMedia(
				{
					video :
					{
						deviceId : { exact: device.deviceId },
						...VIDEO_CONSTRAINS[resolution]
					}
				});
				
			if (stream)
			{
				const track = stream.getVideoTracks()[0];

				if (track)
				{
					if (this._webcamProducer)
					{
						await this._webcamProducer.replaceTrack({ track });
					}
					else 
					{
						this._webcamProducer = await this._sendTransport.produce({
							track,
							appData : 
							{
								source : 'webcam'
							}
						});	
					}

					store.dispatch(
						producerActions.setProducerTrack(this._webcamProducer.id, track));
				}
				else
				{
					logger.warn('getVideoTracks Error: First Video Track is null');
				}
	
			}
			else
			{
				logger.warn('getUserMedia Error: Stream is null!');
			}
			store.dispatch(settingsActions.setSelectedWebcamDevice(deviceId));
			store.dispatch(settingsActions.setVideoResolution(resolution));

			await this._updateWebcams();
		}
		catch (error)
		{
			logger.error('changeVideoResolution() failed: %o', error);
		}

		store.dispatch(
			meActions.setWebcamInProgress(false));
	}

	async changeWebcam(deviceId)
	{
		logger.debug('changeWebcam() [deviceId: %s]', deviceId);

		store.dispatch(
			meActions.setWebcamInProgress(true));

		try
		{
			const device = this._webcams[deviceId];
			const resolution = store.getState().settings.resolution;

			if (!device)
				throw new Error('no webcam devices');
			
			logger.debug(
				'changeWebcam() | new selected webcam [device:%o]',
				device);
			if (this._webcamProducer && this._webcamProducer.track)
				this._webcamProducer.track.stop();

			logger.debug('changeWebcam() | calling getUserMedia()');

			const stream = await navigator.mediaDevices.getUserMedia(
				{
					video :
					{
						deviceId : { exact: device.deviceId },
						...VIDEO_CONSTRAINS[resolution]
					}
				});

			if (stream)
			{
				const track = stream.getVideoTracks()[0];

				if (track)
				{
					if (this._webcamProducer)
					{
						await this._webcamProducer.replaceTrack({ track });
					}
					else 
					{
						this._webcamProducer = await this._sendTransport.produce({
							track,
							appData : 
							{
								source : 'webcam'
							}
						});	
					}
		
					store.dispatch(
						producerActions.setProducerTrack(this._webcamProducer.id, track));

				}
				else
				{
					logger.warn('getVideoTracks Error: First Video Track is null');
				}
	
			}
			else
			{
				logger.warn('getUserMedia Error: Stream is null!');
			}

			store.dispatch(settingsActions.setSelectedWebcamDevice(deviceId));

			await this._updateWebcams();
		}
		catch (error)
		{
			logger.error('changeWebcam() failed: %o', error);
		}

		store.dispatch(
			meActions.setWebcamInProgress(false));
	}

	setSelectedPeer(peerId)
	{
		logger.debug('setSelectedPeer() [peerId:"%s"]', peerId);

		this._spotlights.setPeerSpotlight(peerId);

		store.dispatch(
			roomActions.setSelectedPeer(peerId));
	}

	async promoteAllLobbyPeers()
	{
		logger.debug('promoteAllLobbyPeers()');

		store.dispatch(
			roomActions.setLobbyPeersPromotionInProgress(true));

		try
		{
			await this.sendRequest('promoteAllPeers');
		}
		catch (error)
		{
			logger.error('promoteAllLobbyPeers() [error:"%o"]', error);
		}

		store.dispatch(
			roomActions.setLobbyPeersPromotionInProgress(false));
	}

	async promoteLobbyPeer(peerId)
	{
		logger.debug('promoteLobbyPeer() [peerId:"%s"]', peerId);

		store.dispatch(
			lobbyPeerActions.setLobbyPeerPromotionInProgress(peerId, true));

		try
		{
			await this.sendRequest('promotePeer', { peerId });
		}
		catch (error)
		{
			logger.error('promoteLobbyPeer() failed: %o', error);
		}

		store.dispatch(
			lobbyPeerActions.setLobbyPeerPromotionInProgress(peerId, false));
	}

	async clearChat()
	{
		logger.debug('clearChat()');

		store.dispatch(
			roomActions.setClearChatInProgress(true));

		try
		{
			await this.sendRequest('moderator:clearChat');

			store.dispatch(chatActions.clearChat());
		}
		catch (error)
		{
			logger.error('clearChat() failed: %o', error);
		}

		store.dispatch(
			roomActions.setClearChatInProgress(false));
	}

	async clearFileSharing()
	{
		logger.debug('clearFileSharing()');

		store.dispatch(
			roomActions.setClearFileSharingInProgress(true));

		try
		{
			await this.sendRequest('moderator:clearFileSharing');

			store.dispatch(fileActions.clearFiles());
		}
		catch (error)
		{
			logger.error('clearFileSharing() failed: %o', error);
		}

		store.dispatch(
			roomActions.setClearFileSharingInProgress(false));
	}

	async kickPeer(peerId)
	{
		logger.debug('kickPeer() [peerId:"%s"]', peerId);

		store.dispatch(
			peerActions.setPeerKickInProgress(peerId, true));

		try
		{
			await this.sendRequest('moderator:kickPeer', { peerId });
		}
		catch (error)
		{
			logger.error('kickPeer() failed: %o', error);
		}

		store.dispatch(
			peerActions.setPeerKickInProgress(peerId, false));
	}

	async muteAllPeers()
	{
		logger.debug('muteAllPeers()');

		store.dispatch(
			roomActions.setMuteAllInProgress(true));

		try
		{
			await this.sendRequest('moderator:muteAll');
		}
		catch (error)
		{
			logger.error('muteAllPeers() failed: %o', error);
		}

		store.dispatch(
			roomActions.setMuteAllInProgress(false));
	}

	async stopAllPeerVideo()
	{
		logger.debug('stopAllPeerVideo()');

		store.dispatch(
			roomActions.setStopAllVideoInProgress(true));

		try
		{
			await this.sendRequest('moderator:stopAllVideo');
		}
		catch (error)
		{
			logger.error('stopAllPeerVideo() failed: %o', error);
		}

		store.dispatch(
			roomActions.setStopAllVideoInProgress(false));
	}

	async closeMeeting()
	{
		logger.debug('closeMeeting()');

		store.dispatch(
			roomActions.setCloseMeetingInProgress(true));

		try
		{
			await this.sendRequest('moderator:closeMeeting');
		}
		catch (error)
		{
			logger.error('closeMeeting() failed: %o', error);
		}

		store.dispatch(
			roomActions.setCloseMeetingInProgress(false));
	}

	// type: mic/webcam/screen
	// mute: true/false
	async modifyPeerConsumer(peerId, type, mute)
	{
		logger.debug(
			'modifyPeerConsumer() [peerId:"%s", type:"%s"]',
			peerId,
			type
		);

		if (type === 'mic')
			store.dispatch(
				peerActions.setPeerAudioInProgress(peerId, true));
		else if (type === 'webcam')
			store.dispatch(
				peerActions.setPeerVideoInProgress(peerId, true));
		else if (type === 'screen')
			store.dispatch(
				peerActions.setPeerScreenInProgress(peerId, true));

		try
		{
			for (const consumer of this._consumers.values())
			{
				if (consumer.appData.peerId === peerId && consumer.appData.source === type)
				{
					if (mute)
					{
						await this._pauseConsumer(consumer);
					}
					else
						await this._resumeConsumer(consumer);
				}
			}
		}
		catch (error)
		{
			logger.error('modifyPeerConsumer() failed: %o', error);
		}

		if (type === 'mic')
			store.dispatch(
				peerActions.setPeerAudioInProgress(peerId, false));
		else if (type === 'webcam')
			store.dispatch(
				peerActions.setPeerVideoInProgress(peerId, false));
		else if (type === 'screen')
			store.dispatch(
				peerActions.setPeerScreenInProgress(peerId, false));
	}

	async _pauseConsumer(consumer)
	{
		logger.debug('_pauseConsumer() [consumer: %o]', consumer);

		if (consumer.paused || consumer.closed)
			return;

		try
		{
			await this.sendRequest('pauseConsumer', { consumerId: consumer.id });

			consumer.pause();

			store.dispatch(
				consumerActions.setConsumerPaused(consumer.id, 'local'));
		}
		catch (error)
		{
			logger.error('_pauseConsumer() | failed:%o', error);
		}
	}

	async _resumeConsumer(consumer)
	{
		logger.debug('_resumeConsumer() [consumer: %o]', consumer);

		if (!consumer.paused || consumer.closed)
			return;

		try
		{
			await this.sendRequest('resumeConsumer', { consumerId: consumer.id });

			consumer.resume();

			store.dispatch(
				consumerActions.setConsumerResumed(consumer.id, 'local'));
		}
		catch (error)
		{
			logger.error('_resumeConsumer() | failed:%o', error);
		}
	}

<<<<<<< HEAD
=======
	async lowerPeerHand(peerId)
	{
		logger.debug('lowerPeerHand() [peerId:"%s"]', peerId);

		store.dispatch(
			peerActions.setPeerRaisedHandInProgress(peerId, true));

		try
		{
			await this.sendRequest('moderator:lowerHand', { peerId });
		}
		catch (error)
		{
			logger.error('lowerPeerHand() | [error:"%o"]', error);
		}

		store.dispatch(
			peerActions.setPeerRaisedHandInProgress(peerId, false));
	}

>>>>>>> 45a89b9f
	async setRaisedHand(raisedHand)
	{
		logger.debug('setRaisedHand: ', raisedHand);

		store.dispatch(
			meActions.setRaisedHandInProgress(true));

		try
		{
			await this.sendRequest('raisedHand', { raisedHand });

			store.dispatch(
				meActions.setRaisedHand(raisedHand));
		}
		catch (error)
		{
			logger.error('setRaisedHand() | [error:"%o"]', error);

			// We need to refresh the component for it to render changed state
			store.dispatch(meActions.setRaisedHand(!raisedHand));
		}

		store.dispatch(
			meActions.setRaisedHandInProgress(false));
	}

	async setMaxSendingSpatialLayer(spatialLayer)
	{
		logger.debug('setMaxSendingSpatialLayer() [spatialLayer:%s]', spatialLayer);

		try
		{
			if (this._webcamProducer)
				await this._webcamProducer.setMaxSpatialLayer(spatialLayer);
			if (this._screenSharingProducer)
				await this._screenSharingProducer.setMaxSpatialLayer(spatialLayer);
		}
		catch (error)
		{
			logger.error('setMaxSendingSpatialLayer() | failed:"%o"', error);
		}
	}

	async setConsumerPreferredLayers(consumerId, spatialLayer, temporalLayer)
	{
		logger.debug(
			'setConsumerPreferredLayers() [consumerId:%s, spatialLayer:%s, temporalLayer:%s]',
			consumerId, spatialLayer, temporalLayer);

		try
		{
			await this.sendRequest(
				'setConsumerPreferedLayers', { consumerId, spatialLayer, temporalLayer });

			store.dispatch(consumerActions.setConsumerPreferredLayers(
				consumerId, spatialLayer, temporalLayer));
		}
		catch (error)
		{
			logger.error('setConsumerPreferredLayers() | failed:"%o"', error);
		}
	}

	async setConsumerPriority(consumerId, priority)
	{
		logger.debug(
			'setConsumerPriority() [consumerId:%s, priority:%d]',
			consumerId, priority);

		try
		{
			await this.sendRequest('setConsumerPriority', { consumerId, priority });

			store.dispatch(consumerActions.setConsumerPriority(consumerId, priority));
		}
		catch (error)
		{
			logger.error('setConsumerPriority() | failed:%o', error);
		}
	}

	async requestConsumerKeyFrame(consumerId)
	{
		logger.debug('requestConsumerKeyFrame() [consumerId:%s]', consumerId);

		try
		{
			await this.sendRequest('requestConsumerKeyFrame', { consumerId });
		}
		catch (error)
		{
			logger.error('requestConsumerKeyFrame() | failed:%o', error);
		}
	}

	async _loadDynamicImports()
	{
		({ default: createTorrent } = await import(

			/* webpackPrefetch: true */
			/* webpackChunkName: "createtorrent" */
			'create-torrent'
		));

		({ default: WebTorrent } = await import(

			/* webpackPrefetch: true */
			/* webpackChunkName: "webtorrent" */
			'webtorrent'
		));

		({ default: saveAs } = await import(

			/* webpackPrefetch: true */
			/* webpackChunkName: "file-saver" */
			'file-saver'
		));

		({ default: ScreenShare } = await import(

			/* webpackPrefetch: true */
			/* webpackChunkName: "screensharing" */
			'./ScreenShare'
		));

		({ default: Spotlights } = await import(

			/* webpackPrefetch: true */
			/* webpackChunkName: "spotlights" */
			'./Spotlights'
		));

		mediasoupClient = await import(

			/* webpackPrefetch: true */
			/* webpackChunkName: "mediasoup" */
			'mediasoup-client'
		);

		({ default: io } = await import(

			/* webpackPrefetch: true */
			/* webpackChunkName: "socket.io" */
			'socket.io-client'
		));
	}

	async join({ roomId, joinVideo })
	{
		await this._loadDynamicImports();

		this._roomId = roomId;

		store.dispatch(roomActions.setRoomName(roomId));

		this._signalingUrl = getSignalingUrl(this._peerId, roomId);

		this._screenSharing = ScreenShare.create(this._device);

		this._signalingSocket = io(this._signalingUrl);

		this._spotlights = new Spotlights(this._maxSpotlights, this._signalingSocket);

		store.dispatch(roomActions.setRoomState('connecting'));

		this._signalingSocket.on('connect', () =>
		{
			logger.debug('signaling Peer "connect" event');
		});

		this._signalingSocket.on('disconnect', (reason) =>
		{
			logger.warn('signaling Peer "disconnect" event [reason:"%s"]', reason);

			if (this._closed)
				return;

			if (reason === 'io server disconnect')
			{
				store.dispatch(requestActions.notify(
					{
						text : intl.formatMessage({
							id             : 'socket.disconnected',
							defaultMessage : 'You are disconnected'
						})
					}));

				this.close();
			}

			store.dispatch(requestActions.notify(
				{
					text : intl.formatMessage({
						id             : 'socket.reconnecting',
						defaultMessage : 'You are disconnected, attempting to reconnect'
					})
				}));

			if (this._screenSharingProducer)
			{
				this._screenSharingProducer.close();
<<<<<<< HEAD
=======

				store.dispatch(
					producerActions.removeProducer(this._screenSharingProducer.id));

				this._screenSharingProducer = null;
			}

			if (this._webcamProducer)
			{
				this._webcamProducer.close();

				store.dispatch(
					producerActions.removeProducer(this._webcamProducer.id));

				this._webcamProducer = null;
			}

			if (this._micProducer)
			{
				this._micProducer.close();

				store.dispatch(
					producerActions.removeProducer(this._micProducer.id));

				this._micProducer = null;
			}

			if (this._sendTransport)
			{
				this._sendTransport.close();

				this._sendTransport = null;
			}

			if (this._recvTransport)
			{
				this._recvTransport.close();

				this._recvTransport = null;
			}

			store.dispatch(roomActions.setRoomState('connecting'));
		});
>>>>>>> 45a89b9f

				store.dispatch(
					producerActions.removeProducer(this._screenSharingProducer.id));

				this._screenSharingProducer = null;
			}

			if (this._webcamProducer)
			{
				this._webcamProducer.close();

				store.dispatch(
					producerActions.removeProducer(this._webcamProducer.id));

				this._webcamProducer = null;
			}

			if (this._micProducer)
			{
				this._micProducer.close();

				store.dispatch(
					producerActions.removeProducer(this._micProducer.id));

				this._micProducer = null;
			}

			if (this._sendTransport)
			{
				this._sendTransport.close();

				this._sendTransport = null;
			}

			if (this._recvTransport)
			{
				this._recvTransport.close();

				this._recvTransport = null;
			}

			store.dispatch(roomActions.setRoomState('connecting'));
		});

		this._signalingSocket.on('reconnect_failed', () =>
		{
			logger.warn('signaling Peer "reconnect_failed" event');

			store.dispatch(requestActions.notify(
				{
					text : intl.formatMessage({
						id             : 'socket.disconnected',
						defaultMessage : 'You are disconnected'
					})
				}));

			this.close();
		});

		this._signalingSocket.on('reconnect', (attemptNumber) =>
		{
			logger.debug('signaling Peer "reconnect" event [attempts:"%s"]', attemptNumber);

			store.dispatch(requestActions.notify(
				{
					text : intl.formatMessage({
						id             : 'socket.reconnected',
						defaultMessage : 'You are reconnected'
					})
				}));

			store.dispatch(roomActions.setRoomState('connected'));
		});

		this._signalingSocket.on('request', async (request, cb) =>
		{
			logger.debug(
				'socket "request" event [method:%s, data:%o]',
				request.method, request.data);

			switch (request.method)
			{
				case 'newConsumer':
				{
					const {
						peerId,
						producerId,
						id,
						kind,
						rtpParameters,
						type,
						appData,
						producerPaused
					} = request.data;

					let codecOptions;

					if (kind === 'audio')
					{
						codecOptions =
						{
							opusStereo : 1
						};
					}

					const consumer = await this._recvTransport.consume(
						{
							id,
							producerId,
							kind,
							rtpParameters,
							codecOptions,
							appData : { ...appData, peerId } // Trick.
						});

					// Store in the map.
					this._consumers.set(consumer.id, consumer);

					consumer.on('transportclose', () =>
					{
						this._consumers.delete(consumer.id);
					});

					const { spatialLayers, temporalLayers } =
						mediasoupClient.parseScalabilityMode(
							consumer.rtpParameters.encodings[0].scalabilityMode);

					store.dispatch(consumerActions.addConsumer(
						{
							id                     : consumer.id,
							peerId                 : peerId,
							kind                   : kind,
							type                   : type,
							locallyPaused          : false,
							remotelyPaused         : producerPaused,
							rtpParameters          : consumer.rtpParameters,
							source                 : consumer.appData.source,
							spatialLayers          : spatialLayers,
							temporalLayers         : temporalLayers,
							preferredSpatialLayer  : spatialLayers - 1,
							preferredTemporalLayer : temporalLayers - 1,
							priority               : 1,
							codec                  : consumer.rtpParameters.codecs[0].mimeType.split('/')[1],
							track                  : consumer.track
						},
						peerId));

					// We are ready. Answer the request so the server will
					// resume this Consumer (which was paused for now).
					cb(null);

					if (kind === 'audio')
					{
						consumer.volume = 0;

						const stream = new MediaStream();

						stream.addTrack(consumer.track);

						if (!stream.getAudioTracks()[0])
							throw new Error('request.newConsumer | given stream has no audio track');

						consumer.hark = hark(stream, { play: false });

						// eslint-disable-next-line no-unused-vars
						consumer.hark.on('volume_change', (dBs, threshold) =>
						{
							// The exact formula to convert from dBs (-100..0) to linear (0..1) is:
							//   Math.pow(10, dBs / 20)
							// However it does not produce a visually useful output, so let exaggerate
							// it a bit. Also, let convert it from 0..1 to 0..10 and avoid value 1 to
							// minimize component renderings.
							let volume = Math.round(Math.pow(10, dBs / 85) * 10);

							if (volume === 1)
								volume = 0;

							volume = Math.round(volume);

							if (consumer && volume !== consumer.volume)
							{
								consumer.volume = volume;

								store.dispatch(peerVolumeActions.setPeerVolume(peerId, volume));
							}
						});
					}

					break;
				}

				default:
				{
					logger.error('unknown request.method "%s"', request.method);

					cb(500, `unknown request.method "${request.method}"`);
				}
			}
		});

		this._signalingSocket.on('notification', async (notification) =>
		{
			logger.debug(
				'socket "notification" event [method:%s, data:%o]',
				notification.method, notification.data);

			try
			{
				switch (notification.method)
				{
					case 'enteredLobby':
					{
						store.dispatch(roomActions.setInLobby(true));

						const { displayName } = store.getState().settings;
						const { picture } = store.getState().me;
	
						await this.sendRequest('changeDisplayName', { displayName });
						await this.sendRequest('changePicture', { picture });
						break;
					}

					case 'signInRequired':
					{
						store.dispatch(roomActions.setSignInRequired(true));
	
						break;
					}
						
					case 'overRoomLimit':
<<<<<<< HEAD
					{
						store.dispatch(roomActions.setOverRoomLimit(true));

						break;
					}

					case 'roomReady':
=======
>>>>>>> 45a89b9f
					{
						store.dispatch(roomActions.setOverRoomLimit(true));

						break;
					}

					case 'roomReady':
					{
						const { turnServers } = notification.data;

						this._turnServers = turnServers;

						store.dispatch(roomActions.toggleJoined());
						store.dispatch(roomActions.setInLobby(false));
	
						await this._joinRoom({ joinVideo });
	
						break;
					}

					case 'roomBack':
					{
						await this._joinRoom({ joinVideo });
	
						break;
					}
	
					case 'lockRoom':
					{
						store.dispatch(
							roomActions.setRoomLocked());
	
						store.dispatch(requestActions.notify(
							{
								text : intl.formatMessage({
									id             : 'room.locked',
									defaultMessage : 'Room is now locked'
								})
							}));
	
						break;
					}
	
					case 'unlockRoom':
					{
						store.dispatch(
							roomActions.setRoomUnLocked());
						
						store.dispatch(requestActions.notify(
							{
								text : intl.formatMessage({
									id             : 'room.unlocked',
									defaultMessage : 'Room is now unlocked'
								})
							}));
	
						break;
					}
	
					case 'parkedPeer':
					{
						const { peerId } = notification.data;
	
						store.dispatch(
							lobbyPeerActions.addLobbyPeer(peerId));
						store.dispatch(
							roomActions.setToolbarsVisible(true));

						this._soundNotification();
	
						store.dispatch(requestActions.notify(
							{
								text : intl.formatMessage({
									id             : 'room.newLobbyPeer',
									defaultMessage : 'New participant entered the lobby'
								})
							}));
	
						break;
					}

					case 'parkedPeers':
					{
						const { lobbyPeers } = notification.data;

						if (lobbyPeers.length > 0)
						{
							lobbyPeers.forEach((peer) =>
							{
								store.dispatch(
									lobbyPeerActions.addLobbyPeer(peer.peerId));
								store.dispatch(
									lobbyPeerActions.setLobbyPeerDisplayName(
										peer.displayName,
										peer.peerId
									)
								);
								store.dispatch(
									lobbyPeerActions.setLobbyPeerPicture(peer.picture));
							});
	
							store.dispatch(
								roomActions.setToolbarsVisible(true));

							this._soundNotification();

							store.dispatch(requestActions.notify(
								{
									text : intl.formatMessage({
										id             : 'room.newLobbyPeer',
										defaultMessage : 'New participant entered the lobby'
									})
								}));
						}

						break;
					}
	
					case 'lobby:peerClosed':
					{
						const { peerId } = notification.data;
	
						store.dispatch(
							lobbyPeerActions.removeLobbyPeer(peerId));
	
						store.dispatch(requestActions.notify(
							{
								text : intl.formatMessage({
									id             : 'room.lobbyPeerLeft',
									defaultMessage : 'Participant in lobby left'
								})
							}));
	
						break;
					}
	
					case 'lobby:promotedPeer':
					{
						const { peerId } = notification.data;

						store.dispatch(
							lobbyPeerActions.removeLobbyPeer(peerId));

						break;
					}
	
					case 'lobby:changeDisplayName':
					{
						const { peerId, displayName } = notification.data;

						store.dispatch(
							lobbyPeerActions.setLobbyPeerDisplayName(displayName, peerId));

						store.dispatch(requestActions.notify(
							{
								text : intl.formatMessage({
									id             : 'room.lobbyPeerChangedDisplayName',
									defaultMessage : 'Participant in lobby changed name to {displayName}'
								}, {
									displayName
								})
							}));

						break;
					}
					
					case 'lobby:changePicture':
					{
						const { peerId, picture } = notification.data;
	
						store.dispatch(
							lobbyPeerActions.setLobbyPeerPicture(picture, peerId));

						store.dispatch(requestActions.notify(
							{
								text : intl.formatMessage({
									id             : 'room.lobbyPeerChangedPicture',
									defaultMessage : 'Participant in lobby changed picture'
								})
							}));

						break;
					}

					case 'setAccessCode':
					{
						const { accessCode } = notification.data;
	
						store.dispatch(
							roomActions.setAccessCode(accessCode));

						store.dispatch(requestActions.notify(
							{
								text : intl.formatMessage({
									id             : 'room.setAccessCode',
									defaultMessage : 'Access code for room updated'
								})
							}));

						break;
					}
	
					case 'setJoinByAccessCode':
					{
						const { joinByAccessCode } = notification.data;
						
						store.dispatch(
							roomActions.setJoinByAccessCode(joinByAccessCode));
						
						if (joinByAccessCode)
						{
							store.dispatch(requestActions.notify(
								{
									text : intl.formatMessage({
										id             : 'room.accessCodeOn',
										defaultMessage : 'Access code for room is now activated'
									})
								}));
						}
						else 
						{
							store.dispatch(requestActions.notify(
								{
									text : intl.formatMessage({
										id             : 'room.accessCodeOff',
										defaultMessage : 'Access code for room is now deactivated'
									})
								}));
						}

						break;
					}
	
					case 'activeSpeaker':
					{
						const { peerId } = notification.data;
	
						store.dispatch(
							roomActions.setRoomActiveSpeaker(peerId));

						if (peerId && peerId !== this._peerId)
							this._spotlights.handleActiveSpeaker(peerId);
	
						break;
					}
	
					case 'changeDisplayName':
					{
						const { peerId, displayName, oldDisplayName } = notification.data;

						store.dispatch(
							peerActions.setPeerDisplayName(displayName, peerId));

						store.dispatch(requestActions.notify(
							{
								text : intl.formatMessage({
									id             : 'room.peerChangedDisplayName',
									defaultMessage : '{oldDisplayName} is now {displayName}'
								}, {
									oldDisplayName,
									displayName
								})
							}));

						break;
					}

					case 'changePicture':
					{
						const { peerId, picture } = notification.data;

						store.dispatch(peerActions.setPeerPicture(peerId, picture));

						break;
					}

					case 'raisedHand':
					{
						const {
							peerId,
							raisedHand,
							raisedHandTimestamp
						} = notification.data;

						store.dispatch(
							peerActions.setPeerRaisedHand(
								peerId,
								raisedHand,
								raisedHandTimestamp
							)
						);

						const { displayName } = store.getState().peers[peerId];

						let text;

						if (raisedHand)
						{
							text = intl.formatMessage({
								id             : 'room.raisedHand',
								defaultMessage : '{displayName} raised their hand'
							}, {
								displayName
							});
						}
						else
						{
							text = intl.formatMessage({
								id             : 'room.loweredHand',
								defaultMessage : '{displayName} put their hand down'
							}, {
								displayName
							});
						}

						if (displayName)
						{
							store.dispatch(requestActions.notify(
								{
									text
								}));
						}

						this._soundNotification();

						break;
					}

					case 'chatMessage':
					{
						const { peerId, chatMessage } = notification.data;

						store.dispatch(
							chatActions.addResponseMessage({ ...chatMessage, peerId }));

						if (
							!store.getState().toolarea.toolAreaOpen ||
							(store.getState().toolarea.toolAreaOpen &&
							store.getState().toolarea.currentToolTab !== 'chat')
						) // Make sound
						{
							store.dispatch(
								roomActions.setToolbarsVisible(true));
							this._soundNotification();
						}

						break;
					}

					case 'moderator:clearChat':
					{
						store.dispatch(chatActions.clearChat());

						store.dispatch(requestActions.notify(
							{
								text : intl.formatMessage({
									id             : 'moderator.clearChat',
									defaultMessage : 'Moderator cleared the chat'
								})
							}));

						break;
					}

					case 'sendFile':
					{
						const { peerId, magnetUri } = notification.data;

						store.dispatch(fileActions.addFile(peerId, magnetUri));

						store.dispatch(requestActions.notify(
							{
								text : intl.formatMessage({
									id             : 'room.newFile',
									defaultMessage : 'New file available'
								})
							}));

						if (
							!store.getState().toolarea.toolAreaOpen ||
							(store.getState().toolarea.toolAreaOpen &&
							store.getState().toolarea.currentToolTab !== 'files')
						) // Make sound
						{
							store.dispatch(
								roomActions.setToolbarsVisible(true));
							this._soundNotification();
						}

						break;
					}

					case 'moderator:clearFileSharing':
					{
						store.dispatch(fileActions.clearFiles());

						store.dispatch(requestActions.notify(
							{
								text : intl.formatMessage({
									id             : 'moderator.clearFiles',
									defaultMessage : 'Moderator cleared the files'
								})
							}));

						break;
					}

					case 'producerScore':
					{
						const { producerId, score } = notification.data;

						store.dispatch(
							producerActions.setProducerScore(producerId, score));

						break;
					}

					case 'newPeer':
					{
						const { id, displayName, picture, roles } = notification.data;

						store.dispatch(
							peerActions.addPeer({ id, displayName, picture, roles, consumers: [] }));

						this._soundNotification();

						store.dispatch(requestActions.notify(
							{
								text : intl.formatMessage({
									id             : 'room.newPeer',
									defaultMessage : '{displayName} joined the room'
								}, {
									displayName
								})
							}));

						break;
					}

					case 'peerClosed':
					{
						const { peerId } = notification.data;

						store.dispatch(
							peerActions.removePeer(peerId));

						break;
					}

					case 'consumerClosed':
					{
						const { consumerId } = notification.data;
						const consumer = this._consumers.get(consumerId);
	
						if (!consumer)
							break;
	
						consumer.close();
	
						if (consumer.hark != null)
							consumer.hark.stop();
	
						this._consumers.delete(consumerId);
	
						const { peerId } = consumer.appData;
	
						store.dispatch(
							consumerActions.removeConsumer(consumerId, peerId));
	
						break;
					}
	
					case 'consumerPaused':
					{
						const { consumerId } = notification.data;
						const consumer = this._consumers.get(consumerId);
	
						if (!consumer)
							break;
	
						store.dispatch(
							consumerActions.setConsumerPaused(consumerId, 'remote'));

						break;
					}
	
					case 'consumerResumed':
					{
						const { consumerId } = notification.data;
						const consumer = this._consumers.get(consumerId);
	
						if (!consumer)
							break;
	
						store.dispatch(
							consumerActions.setConsumerResumed(consumerId, 'remote'));
	
						break;
					}
	
					case 'consumerLayersChanged':
					{
						const { consumerId, spatialLayer, temporalLayer } = notification.data;
						const consumer = this._consumers.get(consumerId);
	
						if (!consumer)
							break;
	
						store.dispatch(consumerActions.setConsumerCurrentLayers(
							consumerId, spatialLayer, temporalLayer));
	
						break;
					}
	
					case 'consumerScore':
					{
						const { consumerId, score } = notification.data;
	
						store.dispatch(
							consumerActions.setConsumerScore(consumerId, score));
	
						break;
					}

					case 'moderator:mute':
					{
						// const { peerId } = notification.data;

						if (this._micProducer && !this._micProducer.paused)
						{
							this.muteMic();

							store.dispatch(requestActions.notify(
								{
									text : intl.formatMessage({
										id             : 'moderator.muteAudio',
										defaultMessage : 'Moderator muted your audio'
									})
								}));
						}

						break;
					}

					case 'moderator:stopVideo':
					{
						// const { peerId } = notification.data;

						this.disableWebcam();
						this.disableScreenSharing();

						store.dispatch(requestActions.notify(
							{
								text : intl.formatMessage({
									id             : 'moderator.muteVideo',
									defaultMessage : 'Moderator stopped your video'
								})
							}));

						break;
					}

					case 'moderator:kick':
					{
						// Need some feedback
						this.close();

						break;
					}

					case 'moderator:lowerHand':
					{
						this.setRaisedHand(false);

						break;
					}

					case 'gotRole':
					{
						const { peerId, role } = notification.data;

						if (peerId === this._peerId)
						{
							store.dispatch(meActions.addRole(role));

							store.dispatch(requestActions.notify(
								{
									text : intl.formatMessage({
										id             : 'roles.gotRole',
										defaultMessage : 'You got the role: {role}'
									}, {
										role
									})
								}));
						}
						else
							store.dispatch(peerActions.addPeerRole(peerId, role));

						break;
					}

					case 'lostRole':
					{
						const { peerId, role } = notification.data;

						if (peerId === this._peerId)
						{
							store.dispatch(meActions.removeRole(role));

							store.dispatch(requestActions.notify(
								{
									text : intl.formatMessage({
										id             : 'roles.lostRole',
										defaultMessage : 'You lost the role: {role}'
									}, {
										role
									})
								}));
						}
						else
							store.dispatch(peerActions.removePeerRole(peerId, role));

						break;
					}
	
					default:
					{
						logger.error(
							'unknown notification.method "%s"', notification.method);
					}
				}
			}
			catch (error)
			{
				logger.error('error on socket "notification" event failed:"%o"', error);

				store.dispatch(requestActions.notify(
					{
						type : 'error',
						text : intl.formatMessage({
							id             : 'socket.requestError',
							defaultMessage : 'Error on server request'
						})
					}));
			}

		});
	}

	async _joinRoom({ joinVideo })
	{
		logger.debug('_joinRoom()');

		const { displayName } = store.getState().settings;
		const { picture } = store.getState().me;

		try
		{
			this._torrentSupport = WebTorrent.WEBRTC_SUPPORT;

			this._webTorrent = this._torrentSupport && new WebTorrent({
				tracker : {
					rtcConfig : {
						iceServers : this._turnServers
					}
				}
			});

			this._webTorrent.on('error', (error) =>
			{
				logger.error('Filesharing [error:"%o"]', error);
	
				store.dispatch(requestActions.notify(
					{
						type : 'error',
						text : intl.formatMessage({
							id             : 'filesharing.error',
							defaultMessage : 'There was a filesharing error'
						})
					}));
			});

			this._mediasoupDevice = new mediasoupClient.Device();

			const routerRtpCapabilities =
				await this.sendRequest('getRouterRtpCapabilities');

			routerRtpCapabilities.headerExtensions = routerRtpCapabilities.headerExtensions
				.filter((ext) => ext.uri !== 'urn:3gpp:video-orientation');

			await this._mediasoupDevice.load({ routerRtpCapabilities });

			if (this._produce)
			{
				const transportInfo = await this.sendRequest(
					'createWebRtcTransport',
					{
						forceTcp  : this._forceTcp,
						producing : true,
						consuming : false
					});

				const {
					id,
					iceParameters,
					iceCandidates,
					dtlsParameters
				} = transportInfo;

				this._sendTransport = this._mediasoupDevice.createSendTransport(
					{
						id,
						iceParameters,
						iceCandidates,
						dtlsParameters,
						iceServers             : this._turnServers,
						// TODO: Fix for issue #72
						iceTransportPolicy     : this._device.flag === 'firefox' && this._turnServers ? 'relay' : undefined,
						proprietaryConstraints : PC_PROPRIETARY_CONSTRAINTS
					});

				this._sendTransport.on(
					'connect', ({ dtlsParameters }, callback, errback) => // eslint-disable-line no-shadow
					{
						this.sendRequest(
							'connectWebRtcTransport',
							{
								transportId : this._sendTransport.id,
								dtlsParameters
							})
							.then(callback)
							.catch(errback);
					});

				this._sendTransport.on(
					'produce', async ({ kind, rtpParameters, appData }, callback, errback) =>
					{
						try
						{
							// eslint-disable-next-line no-shadow
							const { id } = await this.sendRequest(
								'produce',
								{
									transportId : this._sendTransport.id,
									kind,
									rtpParameters,
									appData
								});

							callback({ id });
						}
						catch (error)
						{
							errback(error);
						}
					});
			}

			const transportInfo = await this.sendRequest(
				'createWebRtcTransport',
				{
					forceTcp  : this._forceTcp,
					producing : false,
					consuming : true
				});

			const {
				id,
				iceParameters,
				iceCandidates,
				dtlsParameters
			} = transportInfo;

			this._recvTransport = this._mediasoupDevice.createRecvTransport(
				{
					id,
					iceParameters,
					iceCandidates,
					dtlsParameters,
					iceServers         : this._turnServers,
					// TODO: Fix for issue #72
					iceTransportPolicy : this._device.flag === 'firefox' && this._turnServers ? 'relay' : undefined
				});

			this._recvTransport.on(
				'connect', ({ dtlsParameters }, callback, errback) => // eslint-disable-line no-shadow
				{
					this.sendRequest(
						'connectWebRtcTransport',
						{
							transportId : this._recvTransport.id,
							dtlsParameters
						})
						.then(callback)
						.catch(errback);
				});

			// Set our media capabilities.
			store.dispatch(meActions.setMediaCapabilities(
				{
					canSendMic     : this._mediasoupDevice.canProduce('audio'),
					canSendWebcam  : this._mediasoupDevice.canProduce('video'),
					canShareScreen : this._mediasoupDevice.canProduce('video') &&
						this._screenSharing.isScreenShareAvailable(),
					canShareFiles : this._torrentSupport
				}));

			const {
				authenticated,
				roles,
				peers,
				tracker,
				permissionsFromRoles,
				userRoles,
				chatHistory,
				fileHistory,
				lastNHistory,
				locked,
				lobbyPeers,
				accessCode
			} = await this.sendRequest(
				'join',
				{
					displayName     : displayName,
					picture         : picture,
					rtpCapabilities : this._mediasoupDevice.rtpCapabilities
				});

			logger.debug(
				'_joinRoom() joined [authenticated:"%s", peers:"%o", roles:"%o"]',
				authenticated,
				peers,
				roles
			);

			tracker && (this._tracker = tracker);

			store.dispatch(meActions.loggedIn(authenticated));

			store.dispatch(roomActions.setUserRoles(userRoles));
			store.dispatch(roomActions.setPermissionsFromRoles(permissionsFromRoles));

			const myRoles = store.getState().me.roles;

			for (const role of roles)
			{
				if (!myRoles.includes(role))
				{
					store.dispatch(meActions.addRole(role));

					store.dispatch(requestActions.notify(
						{
							text : intl.formatMessage({
								id             : 'roles.gotRole',
								defaultMessage : 'You got the role: {role}'
							}, {
								role
							})
						}));
				}
			}

			for (const peer of peers)
			{
				store.dispatch(
					peerActions.addPeer({ ...peer, consumers: [] }));
			}

			this._spotlights.addPeers(peers);

			this._spotlights.on('spotlights-updated', (spotlights) =>
			{
				store.dispatch(roomActions.setSpotlights(spotlights));
				this.updateSpotlights(spotlights);
			});

			(chatHistory.length > 0) && store.dispatch(
				chatActions.addChatHistory(chatHistory));

			(fileHistory.length > 0) && store.dispatch(
				fileActions.addFileHistory(fileHistory));

			if (lastNHistory.length > 0)
			{
				logger.debug('_joinRoom() | got lastN history');

				this._spotlights.addSpeakerList(
					lastNHistory.filter((peerId) => peerId !== this._peerId)
				);
			}

			locked ? 
				store.dispatch(roomActions.setRoomLocked()) :
				store.dispatch(roomActions.setRoomUnLocked());

			(lobbyPeers.length > 0) && lobbyPeers.forEach((peer) =>
			{
				store.dispatch(
					lobbyPeerActions.addLobbyPeer(peer.peerId));
				store.dispatch(
					lobbyPeerActions.setLobbyPeerDisplayName(peer.displayName, peer.peerId));
				store.dispatch(
					lobbyPeerActions.setLobbyPeerPicture(peer.picture));
			});

			(accessCode != null) && store.dispatch(
				roomActions.setAccessCode(accessCode));

			// Don't produce if explicitly requested to not to do it.
			if (this._produce)
			{
				if (this._mediasoupDevice.canProduce('audio'))
					if (!this._muted)
					{
						await this.enableMic();
						if (peers.length > 4) 
							this.muteMic();
					}

				if (joinVideo && this._mediasoupDevice.canProduce('video'))
					this.enableWebcam();
			}
			
			await this._updateAudioOutputDevices();
<<<<<<< HEAD

			const { selectedAudioOutputDevice } = store.getState().settings;

=======

			const { selectedAudioOutputDevice } = store.getState().settings;

>>>>>>> 45a89b9f
			if (!selectedAudioOutputDevice && this._audioOutputDevices !== {})
			{
				store.dispatch(
					settingsActions.setSelectedAudioOutputDevice(
						Object.keys(this._audioOutputDevices)[0]
					)
				);
			}
		
			store.dispatch(roomActions.setRoomState('connected'));

			// Clean all the existing notifications.
			store.dispatch(notificationActions.removeAllNotifications());

			store.dispatch(requestActions.notify(
				{
					text : intl.formatMessage({
						id             : 'room.joined',
						defaultMessage : 'You have joined the room'
					})
				}));

			this._spotlights.start();
		}
		catch (error)
		{
			logger.error('_joinRoom() failed:"%o"', error);

			store.dispatch(requestActions.notify(
				{
					type : 'error',
					text : intl.formatMessage({
						id             : 'room.cantJoin',
						defaultMessage : 'Unable to join the room'
					})
				}));

			this.close();
		}
	}

	async lockRoom()
	{
		logger.debug('lockRoom()');

		try
		{
			await this.sendRequest('lockRoom');

			store.dispatch(
				roomActions.setRoomLocked());

			store.dispatch(requestActions.notify(
				{
					text : intl.formatMessage({
						id             : 'room.youLocked',
						defaultMessage : 'You locked the room'
					})
				}));
		}
		catch (error)
		{
			store.dispatch(requestActions.notify(
				{
					type : 'error',
					text : intl.formatMessage({
						id             : 'room.cantLock',
						defaultMessage : 'Unable to lock the room'
					})
				}));

			logger.error('lockRoom() | failed: %o', error);
		}
	}

	async unlockRoom()
	{
		logger.debug('unlockRoom()');

		try
		{
			await this.sendRequest('unlockRoom');

			store.dispatch(
				roomActions.setRoomUnLocked());

			store.dispatch(requestActions.notify(
				{
					text : intl.formatMessage({
						id             : 'room.youUnLocked',
						defaultMessage : 'You unlocked the room'
					})
				}));
		}
		catch (error)
		{
			store.dispatch(requestActions.notify(
				{
					type : 'error',
					text : intl.formatMessage({
						id             : 'room.cantUnLock',
						defaultMessage : 'Unable to unlock the room'
					})
				}));

			logger.error('unlockRoom() | failed: %o', error);
		}
	}

	async setAccessCode(code)
	{
		logger.debug('setAccessCode()');

		try
		{
			await this.sendRequest('setAccessCode', { accessCode: code });

			store.dispatch(
				roomActions.setAccessCode(code));

			store.dispatch(requestActions.notify(
				{
					text : 'Access code saved.'
				}));
		}
		catch (error)
		{
			logger.error('setAccessCode() | failed: %o', error);
			store.dispatch(requestActions.notify(
				{
					type : 'error',
					text : 'Unable to set access code.'
				}));
		}
	}

	async setJoinByAccessCode(value)
	{
		logger.debug('setJoinByAccessCode()');

		try
		{
			await this.sendRequest('setJoinByAccessCode', { joinByAccessCode: value });

			store.dispatch(
				roomActions.setJoinByAccessCode(value));

			store.dispatch(requestActions.notify(
				{
					text : `You switched Join by access-code to ${value}`
				}));
		}
		catch (error)
		{
			logger.error('setAccessCode() | failed: %o', error);
			store.dispatch(requestActions.notify(
				{
					type : 'error',
					text : 'Unable to set join by access code.'
				}));
		}
	}

	async addExtraVideo(videoDeviceId)
	{
		logger.debug(
			'addExtraVideo() [videoDeviceId:"%s"]',
			videoDeviceId
		);

		store.dispatch(
			roomActions.setExtraVideoOpen(false));

		if (!this._mediasoupDevice.canProduce('video'))
		{
			logger.error('enableWebcam() | cannot produce video');

			return;
		}

		let track;

		store.dispatch(
			meActions.setWebcamInProgress(true));

		try
		{
			const device = this._webcams[videoDeviceId];
			const resolution = store.getState().settings.resolution;

			if (!device)
				throw new Error('no webcam devices');
			
			logger.debug(
				'addExtraVideo() | new selected webcam [device:%o]',
				device);

			logger.debug('_setWebcamProducer() | calling getUserMedia()');

			const stream = await navigator.mediaDevices.getUserMedia(
				{
					video :
					{
						deviceId : { ideal: videoDeviceId },
						...VIDEO_CONSTRAINS[resolution]
					}
				});

			track = stream.getVideoTracks()[0];

			let producer;

			if (this._useSimulcast)
			{
				// If VP9 is the only available video codec then use SVC.
				const firstVideoCodec = this._mediasoupDevice
					.rtpCapabilities
					.codecs
					.find((c) => c.kind === 'video');

				let encodings;

				if (firstVideoCodec.mimeType.toLowerCase() === 'video/vp9')
					encodings = VIDEO_KSVC_ENCODINGS;
				else if ('simulcastEncodings' in window.config)
					encodings = window.config.simulcastEncodings;
				else
					encodings = VIDEO_SIMULCAST_ENCODINGS;

				producer = await this._sendTransport.produce(
					{
						track,
						encodings,
						codecOptions :
						{
							videoGoogleStartBitrate : 1000
						},
						appData : 
						{
							source : 'extravideo'
						}
					});
			}
			else
			{
				producer = await this._sendTransport.produce({
					track,
					appData : 
					{
						source : 'extravideo'
					}
				});
			}

			this._extraVideoProducers.set(producer.id, producer);

			store.dispatch(producerActions.addProducer(
				{
					id            : producer.id,
					deviceLabel   : device.label,
					source        : 'extravideo',
					paused        : producer.paused,
					track         : producer.track,
					rtpParameters : producer.rtpParameters,
					codec         : producer.rtpParameters.codecs[0].mimeType.split('/')[1]
				}));

			// store.dispatch(settingsActions.setSelectedWebcamDevice(deviceId));

			await this._updateWebcams();

			producer.on('transportclose', () =>
			{
				this._extraVideoProducers.delete(producer.id);

				producer = null;
			});

			producer.on('trackended', () =>
			{
				store.dispatch(requestActions.notify(
					{
						type : 'error',
						text : intl.formatMessage({
							id             : 'devices.cameraDisconnected',
							defaultMessage : 'Camera disconnected'
						})
					}));

				this.disableExtraVideo(producer.id)
					.catch(() => {});
			});

			logger.debug('addExtraVideo() succeeded');
		}
		catch (error)
		{
			logger.error('addExtraVideo() failed:%o', error);

			store.dispatch(requestActions.notify(
				{
					type : 'error',
					text : intl.formatMessage({
						id             : 'devices.cameraError',
						defaultMessage : 'An error occurred while accessing your camera'
					})
				}));

			if (track)
				track.stop();
		}

		store.dispatch(
			meActions.setWebcamInProgress(false));
	}

	async enableMic()
	{
		if (this._micProducer)
			return;

		if (this._mediasoupDevice && !this._mediasoupDevice.canProduce('audio'))
		{
			logger.error('enableMic() | cannot produce audio');

			return;
		}

		let track;

		store.dispatch(
			meActions.setAudioInProgress(true));

		try
		{
			const deviceId = await this._getAudioDeviceId();

			const device = this._audioDevices[deviceId];

			if (!device)
				throw new Error('no audio devices');
			
			logger.debug(
				'enableMic() | new selected audio device [device:%o]',
				device);

			logger.debug('enableMic() | calling getUserMedia()');

			const stream = await navigator.mediaDevices.getUserMedia(
				{
					audio : {
<<<<<<< HEAD
						deviceId         : { ideal: device.deviceId },
						sampleRate       : store.getState().settings.sampleRate,
						channelCount     : store.getState().settings.channelCount,
						volume           : store.getState().settings.volume,
						autoGainControl  : store.getState().settings.autoGainControl,
						echoCancellation : store.getState().settings.echoCancellation,
						noiseSuppression : store.getState().settings.noiseSuppression,
						sampleSize       : store.getState().settings.sampleSize
=======
						deviceId : { ideal: deviceId }
>>>>>>> 45a89b9f
					}
				}
			);

			logger.debug('Constraints: %o', stream.getAudioTracks()[0].getConstraints());

			track = stream.getAudioTracks()[0];

			this._micProducer = await this._sendTransport.produce(
				{
					track,
					codecOptions :
					{
						opusStereo          : false,
						opusDtx             : true,
						opusFec             : true,
						opusPtime           : '3',
						opusMaxPlaybackRate	: 48000
					},
					appData : 
					{ source: 'mic' }
				});

			store.dispatch(producerActions.addProducer(
				{
					id            : this._micProducer.id,
					source        : 'mic',
					paused        : this._micProducer.paused,
					track         : this._micProducer.track,
					rtpParameters : this._micProducer.rtpParameters,
					codec         : this._micProducer.rtpParameters.codecs[0].mimeType.split('/')[1]
				}));

			store.dispatch(settingsActions.setSelectedAudioDevice(deviceId));

			await this._updateAudioDevices();

			this._micProducer.on('transportclose', () =>
			{
				this._micProducer = null;
			});

			this._micProducer.on('trackended', () =>
			{
				store.dispatch(requestActions.notify(
					{
						type : 'error',
						text : intl.formatMessage({
							id             : 'devices.microphoneDisconnected',
							defaultMessage : 'Microphone disconnected'
						})
					}));

				this.disableMic()
					.catch(() => {});
			});

			this._micProducer.volume = 0;

<<<<<<< HEAD
			this.connectLocalHark(track);
=======
			if (this._hark != null)
				this._hark.stop();

			if (this._harkStream != null)
				this._harkStream.getAudioTracks()[0].stop();

			this._harkStream = new MediaStream();

			this._harkStream.addTrack(track.clone());

			if (!this._harkStream.getAudioTracks()[0])
				throw new Error('enableMic(): given stream has no audio track');

			this._hark = hark(this._harkStream, { play: false });

			// eslint-disable-next-line no-unused-vars
			this._hark.on('volume_change', (dBs, threshold) =>
			{
				// The exact formula to convert from dBs (-100..0) to linear (0..1) is:
				//   Math.pow(10, dBs / 20)
				// However it does not produce a visually useful output, so let exaggerate
				// it a bit. Also, let convert it from 0..1 to 0..10 and avoid value 1 to
				// minimize component renderings.
				let volume = Math.round(Math.pow(10, dBs / 85) * 10);

				if (volume === 1)
					volume = 0;
>>>>>>> 45a89b9f

		}
		catch (error)
		{
			logger.error('enableMic() failed:%o', error);

			store.dispatch(requestActions.notify(
				{
					type : 'error',
					text : intl.formatMessage({
						id             : 'devices.microphoneError',
						defaultMessage : 'An error occurred while accessing your microphone'
					})
				}));

			if (track)
				track.stop();

		}

		store.dispatch(
			meActions.setAudioInProgress(false));
	}

	async disableMic()
	{
		logger.debug('disableMic()');

		if (!this._micProducer)
			return;

		store.dispatch(meActions.setAudioInProgress(true));

		this._micProducer.close();

		store.dispatch(
			producerActions.removeProducer(this._micProducer.id));

		try
		{
			await this.sendRequest(
				'closeProducer', { producerId: this._micProducer.id });
		}
		catch (error)
		{
			logger.error('disableMic() [error:"%o"]', error);
		}

		this._micProducer = null;

		store.dispatch(meActions.setAudioInProgress(false));
	}

	async enableScreenSharing()
	{
		if (this._screenSharingProducer)
			return;

		if (!this._mediasoupDevice.canProduce('video'))
		{
			logger.error('enableScreenSharing() | cannot produce video');

			return;
		}

		let track;

		store.dispatch(meActions.setScreenShareInProgress(true));

		try
		{
			const available = this._screenSharing.isScreenShareAvailable();

			if (!available)
				throw new Error('screen sharing not available');

			logger.debug('enableScreenSharing() | calling getUserMedia()');

			const stream = await this._screenSharing.start({
				width     : 1920,
				height    : 1080,
				frameRate : 5
			});

			track = stream.getVideoTracks()[0];

			if (this._useSharingSimulcast)
			{
				// If VP9 is the only available video codec then use SVC.
				const firstVideoCodec = this._mediasoupDevice
					.rtpCapabilities
					.codecs
					.find((c) => c.kind === 'video');

				let encodings;

				if (firstVideoCodec.mimeType.toLowerCase() === 'video/vp9')
				{
					encodings = VIDEO_SVC_ENCODINGS;
				}
				else if ('simulcastEncodings' in window.config)
				{
					encodings = window.config.simulcastEncodings
						.map((encoding) => ({ ...encoding, dtx: true }));
				}
				else
				{
					encodings = VIDEO_SIMULCAST_ENCODINGS
						.map((encoding) => ({ ...encoding, dtx: true }));
				}

				this._screenSharingProducer = await this._sendTransport.produce(
					{
						track,
						encodings,
						codecOptions :
						{
							videoGoogleStartBitrate : 1000
						},
						appData : 
						{
							source : 'screen'
						}
					});
			}
			else
			{
				this._screenSharingProducer = await this._sendTransport.produce({
					track,
					appData : 
					{
						source : 'screen'
					}
				});
			}

			store.dispatch(producerActions.addProducer(
				{
					id            : this._screenSharingProducer.id,
					deviceLabel   : 'screen',
					source        : 'screen',
					paused        : this._screenSharingProducer.paused,
					track         : this._screenSharingProducer.track,
					rtpParameters : this._screenSharingProducer.rtpParameters,
					codec         : this._screenSharingProducer.rtpParameters.codecs[0].mimeType.split('/')[1]
				}));

			this._screenSharingProducer.on('transportclose', () =>
			{
				this._screenSharingProducer = null;
			});

			this._screenSharingProducer.on('trackended', () =>
			{
				store.dispatch(requestActions.notify(
					{
						type : 'error',
						text : intl.formatMessage({
							id             : 'devices.screenSharingDisconnected',
							defaultMessage : 'Screen sharing disconnected'
						})
					}));

				this.disableScreenSharing()
					.catch(() => {});
			});

			logger.debug('enableScreenSharing() succeeded');
		}
		catch (error)
		{
			logger.error('enableScreenSharing() failed: %o', error);

			store.dispatch(requestActions.notify(
				{
					type : 'error',
					text : intl.formatMessage({
						id             : 'devices.screenSharingError',
						defaultMessage : 'An error occurred while accessing your screen'
					})
				}));

			if (track)
				track.stop();
		}

		store.dispatch(meActions.setScreenShareInProgress(false));
	}

	async disableScreenSharing()
	{
		logger.debug('disableScreenSharing()');

		if (!this._screenSharingProducer)
			return;

		store.dispatch(meActions.setScreenShareInProgress(true));

		this._screenSharingProducer.close();

		store.dispatch(
			producerActions.removeProducer(this._screenSharingProducer.id));

		try
		{
			await this.sendRequest(
				'closeProducer', { producerId: this._screenSharingProducer.id });
		}
		catch (error)
		{
			logger.error('disableScreenSharing() [error:"%o"]', error);
		}

		this._screenSharingProducer = null;

		store.dispatch(meActions.setScreenShareInProgress(false));
	}

	async enableWebcam()
	{

		if (this._webcamProducer)
			return;

		if (!this._mediasoupDevice.canProduce('video'))
		{
			logger.error('enableWebcam() | cannot produce video');

			return;
		}

		let track;

		store.dispatch(
			meActions.setWebcamInProgress(true));

		try
		{
			const deviceId = await this._getWebcamDeviceId();

			const device = this._webcams[deviceId];
			const resolution = store.getState().settings.resolution;

			if (!device)
				throw new Error('no webcam devices');
			
			logger.debug(
				'_setWebcamProducer() | new selected webcam [device:%o]',
				device);

			logger.debug('_setWebcamProducer() | calling getUserMedia()');

			const stream = await navigator.mediaDevices.getUserMedia(
				{
					video :
					{
						deviceId : { ideal: deviceId },
						...VIDEO_CONSTRAINS[resolution]
					}
				});

			track = stream.getVideoTracks()[0];

			if (this._useSimulcast)
			{
				// If VP9 is the only available video codec then use SVC.
				const firstVideoCodec = this._mediasoupDevice
					.rtpCapabilities
					.codecs
					.find((c) => c.kind === 'video');

				let encodings;

				if (firstVideoCodec.mimeType.toLowerCase() === 'video/vp9')
					encodings = VIDEO_KSVC_ENCODINGS;
				else if ('simulcastEncodings' in window.config)
					encodings = window.config.simulcastEncodings;
				else
					encodings = VIDEO_SIMULCAST_ENCODINGS;

				this._webcamProducer = await this._sendTransport.produce(
					{
						track,
						encodings,
						codecOptions :
						{
							videoGoogleStartBitrate : 1000
						},
						appData : 
						{
							source : 'webcam'
						}
					});
			}
			else
			{
				this._webcamProducer = await this._sendTransport.produce({
					track,
					appData : 
					{
						source : 'webcam'
					}
				});
			}

			store.dispatch(producerActions.addProducer(
				{
					id            : this._webcamProducer.id,
					deviceLabel   : device.label,
					source        : 'webcam',
					paused        : this._webcamProducer.paused,
					track         : this._webcamProducer.track,
					rtpParameters : this._webcamProducer.rtpParameters,
					codec         : this._webcamProducer.rtpParameters.codecs[0].mimeType.split('/')[1]
				}));

			store.dispatch(settingsActions.setSelectedWebcamDevice(deviceId));

			await this._updateWebcams();

			this._webcamProducer.on('transportclose', () =>
			{
				this._webcamProducer = null;
			});

			this._webcamProducer.on('trackended', () =>
			{
				store.dispatch(requestActions.notify(
					{
						type : 'error',
						text : intl.formatMessage({
							id             : 'devices.cameraDisconnected',
							defaultMessage : 'Camera disconnected'
						})
					}));

				this.disableWebcam()
					.catch(() => {});
			});

			logger.debug('_setWebcamProducer() succeeded');
		}
		catch (error)
		{
			logger.error('_setWebcamProducer() failed:%o', error);

			store.dispatch(requestActions.notify(
				{
					type : 'error',
					text : intl.formatMessage({
						id             : 'devices.cameraError',
						defaultMessage : 'An error occurred while accessing your camera'
					})
				}));

			if (track)
				track.stop();
		}

		store.dispatch(
			meActions.setWebcamInProgress(false));
	}

	async disableExtraVideo(id)
	{
		logger.debug('disableExtraVideo()');

		const producer = this._extraVideoProducers.get(id);

		if (!producer)
			return;

		store.dispatch(meActions.setWebcamInProgress(true));

		producer.close();

		store.dispatch(
			producerActions.removeProducer(id));

		try
		{
			await this.sendRequest(
				'closeProducer', { producerId: id });
		}
		catch (error)
		{
			logger.error('disableWebcam() [error:"%o"]', error);
		}

		this._extraVideoProducers.delete(id);

		store.dispatch(meActions.setWebcamInProgress(false));
	}

	async disableWebcam()
	{
		logger.debug('disableWebcam()');

		if (!this._webcamProducer)
			return;

		store.dispatch(meActions.setWebcamInProgress(true));

		this._webcamProducer.close();

		store.dispatch(
			producerActions.removeProducer(this._webcamProducer.id));

		try
		{
			await this.sendRequest(
				'closeProducer', { producerId: this._webcamProducer.id });
		}
		catch (error)
		{
			logger.error('disableWebcam() [error:"%o"]', error);
		}

		this._webcamProducer = null;

		store.dispatch(meActions.setWebcamInProgress(false));
	}

	async _updateAudioDevices()
	{
		logger.debug('_updateAudioDevices()');

		// Reset the list.
		this._audioDevices = {};

		try
		{
			logger.debug('_updateAudioDevices() | calling enumerateDevices()');

			const devices = await navigator.mediaDevices.enumerateDevices();

			for (const device of devices)
			{
				if (device.kind !== 'audioinput')
					continue;

				this._audioDevices[device.deviceId] = device;
			}

			store.dispatch(
				meActions.setAudioDevices(this._audioDevices));
		}
		catch (error)
		{
			logger.error('_updateAudioDevices() failed:%o', error);
		}
	}

	async _updateWebcams()
	{
		logger.debug('_updateWebcams()');

		// Reset the list.
		this._webcams = {};

		try
		{
			logger.debug('_updateWebcams() | calling enumerateDevices()');

			const devices = await navigator.mediaDevices.enumerateDevices();

			for (const device of devices)
			{
				if (device.kind !== 'videoinput')
					continue;

				this._webcams[device.deviceId] = device;
			}

			store.dispatch(
				meActions.setWebcamDevices(this._webcams));
		}
		catch (error)
		{
			logger.error('_updateWebcams() failed:%o', error);
		}
	}

	async _getAudioDeviceId()
	{
		logger.debug('_getAudioDeviceId()');

		try
		{
			logger.debug('_getAudioDeviceId() | calling _updateAudioDeviceId()');

			await this._updateAudioDevices();

			const { selectedAudioDevice } = store.getState().settings;

			if (selectedAudioDevice && this._audioDevices[selectedAudioDevice])
				return selectedAudioDevice;
			else
			{
				const audioDevices = Object.values(this._audioDevices);

				return audioDevices[0] ? audioDevices[0].deviceId : null;
			}
		}
		catch (error)
		{
			logger.error('_getAudioDeviceId() failed:%o', error);
		}
	}

	async _getWebcamDeviceId()
	{
		logger.debug('_getWebcamDeviceId()');

		try
		{
			logger.debug('_getWebcamDeviceId() | calling _updateWebcams()');

			await this._updateWebcams();

			const { selectedWebcam } = store.getState().settings;

			if (selectedWebcam && this._webcams[selectedWebcam])
				return selectedWebcam;
			else
			{
				const webcams = Object.values(this._webcams);

				return webcams[0] ? webcams[0].deviceId : null;
			}
		}
		catch (error)
		{
			logger.error('_getWebcamDeviceId() failed:%o', error);
		}
	}

	async _updateAudioOutputDevices()
	{
		logger.debug('_updateAudioOutputDevices()');

		// Reset the list.
		this._audioOutputDevices = {};

		try
		{
			logger.debug('_updateAudioOutputDevices() | calling enumerateDevices()');

			const devices = await navigator.mediaDevices.enumerateDevices();

			for (const device of devices)
			{
				if (device.kind !== 'audiooutput')
					continue;

				this._audioOutputDevices[device.deviceId] = device;
			}

			store.dispatch(
				meActions.setAudioOutputDevices(this._audioOutputDevices));
		}
		catch (error)
		{
			logger.error('_updateAudioOutputDevices() failed:%o', error);
		}
	}

}<|MERGE_RESOLUTION|>--- conflicted
+++ resolved
@@ -1075,21 +1075,9 @@
 			meActions.setAudioInProgress(false));
 	}
 
-<<<<<<< HEAD
 	async changeAudioOutputDevice(deviceId)
 	{
 		logger.debug('changeAudioOutputDevice() [deviceId: %s]', deviceId);
-=======
-			// eslint-disable-next-line no-unused-vars
-			this._hark.on('volume_change', (dBs, threshold) =>
-			{
-				// The exact formula to convert from dBs (-100..0) to linear (0..1) is:
-				//   Math.pow(10, dBs / 20)
-				// However it does not produce a visually useful output, so let exaggerate
-				// it a bit. Also, let convert it from 0..1 to 0..10 and avoid value 1 to
-				// minimize component renderings.
-				let volume = Math.round(Math.pow(10, dBs / 85) * 10);
->>>>>>> 45a89b9f
 
 		store.dispatch(
 			meActions.setAudioOutputInProgress(true));
@@ -1576,8 +1564,6 @@
 		}
 	}
 
-<<<<<<< HEAD
-=======
 	async lowerPeerHand(peerId)
 	{
 		logger.debug('lowerPeerHand() [peerId:"%s"]', peerId);
@@ -1598,7 +1584,6 @@
 			peerActions.setPeerRaisedHandInProgress(peerId, false));
 	}
 
->>>>>>> 45a89b9f
 	async setRaisedHand(raisedHand)
 	{
 		logger.debug('setRaisedHand: ', raisedHand);
@@ -1800,8 +1785,6 @@
 			if (this._screenSharingProducer)
 			{
 				this._screenSharingProducer.close();
-<<<<<<< HEAD
-=======
 
 				store.dispatch(
 					producerActions.removeProducer(this._screenSharingProducer.id));
@@ -1845,7 +1828,6 @@
 
 			store.dispatch(roomActions.setRoomState('connecting'));
 		});
->>>>>>> 45a89b9f
 
 				store.dispatch(
 					producerActions.removeProducer(this._screenSharingProducer.id));
@@ -2076,16 +2058,6 @@
 					}
 						
 					case 'overRoomLimit':
-<<<<<<< HEAD
-					{
-						store.dispatch(roomActions.setOverRoomLimit(true));
-
-						break;
-					}
-
-					case 'roomReady':
-=======
->>>>>>> 45a89b9f
 					{
 						store.dispatch(roomActions.setOverRoomLimit(true));
 
@@ -3010,15 +2982,9 @@
 			}
 			
 			await this._updateAudioOutputDevices();
-<<<<<<< HEAD
 
 			const { selectedAudioOutputDevice } = store.getState().settings;
 
-=======
-
-			const { selectedAudioOutputDevice } = store.getState().settings;
-
->>>>>>> 45a89b9f
 			if (!selectedAudioOutputDevice && this._audioOutputDevices !== {})
 			{
 				store.dispatch(
@@ -3370,7 +3336,6 @@
 			const stream = await navigator.mediaDevices.getUserMedia(
 				{
 					audio : {
-<<<<<<< HEAD
 						deviceId         : { ideal: device.deviceId },
 						sampleRate       : store.getState().settings.sampleRate,
 						channelCount     : store.getState().settings.channelCount,
@@ -3379,9 +3344,6 @@
 						echoCancellation : store.getState().settings.echoCancellation,
 						noiseSuppression : store.getState().settings.noiseSuppression,
 						sampleSize       : store.getState().settings.sampleSize
-=======
-						deviceId : { ideal: deviceId }
->>>>>>> 45a89b9f
 					}
 				}
 			);
@@ -3441,37 +3403,7 @@
 
 			this._micProducer.volume = 0;
 
-<<<<<<< HEAD
 			this.connectLocalHark(track);
-=======
-			if (this._hark != null)
-				this._hark.stop();
-
-			if (this._harkStream != null)
-				this._harkStream.getAudioTracks()[0].stop();
-
-			this._harkStream = new MediaStream();
-
-			this._harkStream.addTrack(track.clone());
-
-			if (!this._harkStream.getAudioTracks()[0])
-				throw new Error('enableMic(): given stream has no audio track');
-
-			this._hark = hark(this._harkStream, { play: false });
-
-			// eslint-disable-next-line no-unused-vars
-			this._hark.on('volume_change', (dBs, threshold) =>
-			{
-				// The exact formula to convert from dBs (-100..0) to linear (0..1) is:
-				//   Math.pow(10, dBs / 20)
-				// However it does not produce a visually useful output, so let exaggerate
-				// it a bit. Also, let convert it from 0..1 to 0..10 and avoid value 1 to
-				// minimize component renderings.
-				let volume = Math.round(Math.pow(10, dBs / 85) * 10);
-
-				if (volume === 1)
-					volume = 0;
->>>>>>> 45a89b9f
 
 		}
 		catch (error)
