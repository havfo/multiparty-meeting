--- conflicted
+++ resolved
@@ -20,12 +20,9 @@
 import { permissions } from './permissions';
 import * as locales from './translations/locales';
 import { createIntl } from 'react-intl';
-<<<<<<< HEAD
 import { RECORDING_START, RECORDING_PAUSE, RECORDING_RESUME, RECORDING_STOP } from './actions/recorderActions';
-=======
 import { directReceiverTransform, opusReceiverTransform } from './transforms/receiver';
 import { config } from './config';
->>>>>>> ceeda291
 
 let createTorrent;
 
@@ -368,11 +365,9 @@
 		{
 			store.dispatch(meActions.setPicture(store.getState().settings.localPicture));
 		}
-<<<<<<< HEAD
 		store.dispatch(
 			settingsActions.setRecorderSupportedMimeTypes(this.getRecorderSupportedMimeTypes())
 		);
-=======
 
 		// Receive transport restart ICE object
 		this._recvRestartIce = { timer: null, restarting: false };
@@ -391,7 +386,6 @@
 				joinAudio : false
 			});
 		}
->>>>>>> ceeda291
 
 	}
 
@@ -3677,14 +3671,7 @@
 	{
 		logger.debug('_joinRoom()');
 
-<<<<<<< HEAD
-		const { displayName } = store.getState().settings;
-
-		this._displayName=displayName;
-
-=======
 		const { displayName, enableOpusDetails } = store.getState().settings;
->>>>>>> ceeda291
 		const { picture } = store.getState().me;
 
 		try
