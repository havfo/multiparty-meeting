import Logger from './Logger';
import hark from 'hark';
import { getSignalingUrl } from './urlFactory';
import * as requestActions from './actions/requestActions';
import * as meActions from './actions/meActions';
import * as roomActions from './actions/roomActions';
import * as peerActions from './actions/peerActions';
import * as peerVolumeActions from './actions/peerVolumeActions';
import * as settingsActions from './actions/settingsActions';
import * as chatActions from './actions/chatActions';
import * as fileActions from './actions/fileActions';
import * as lobbyPeerActions from './actions/lobbyPeerActions';
import * as consumerActions from './actions/consumerActions';
import * as producerActions from './actions/producerActions';
import * as notificationActions from './actions/notificationActions';

let createTorrent;

let WebTorrent;

let saveAs;

let mediasoupClient;

let io;

let ScreenShare;

let Spotlights;

let requestTimeout,
	transportOptions,
	lastN,
	mobileLastN;

if (process.env.NODE_ENV !== 'test')
{
	({
		requestTimeout,
		transportOptions,
		lastN,
		mobileLastN
	} = window.config);
}

const logger = new Logger('RoomClient');

const ROOM_OPTIONS =
{
	requestTimeout   : requestTimeout,
	transportOptions : transportOptions
};

const VIDEO_CONSTRAINS =
{
	'low' :
	{
		width       : { ideal: 320 },
		aspectRatio : 1.334
	},
	'medium' :
	{
		width       : { ideal: 640 },
		aspectRatio : 1.334
	},
	'high' :
	{
		width       : { ideal: 1280 },
		aspectRatio : 1.334
	},
	'veryhigh' :
	{
		width       : { ideal: 1920 },
		aspectRatio : 1.334
	},
	'ultra' :
	{
		width       : { ideal: 3840 },
		aspectRatio : 1.334
	}
};

const PC_PROPRIETARY_CONSTRAINTS =
{
	optional : [ { googDscp: true } ]
};

const VIDEO_SIMULCAST_ENCODINGS =
[
	{ scaleResolutionDownBy: 4 },
	{ scaleResolutionDownBy: 2 },
	{ scaleResolutionDownBy: 1 }
];

// Used for VP9 webcam video.
const VIDEO_KSVC_ENCODINGS =
[
	{ scalabilityMode: 'S3T3_KEY' }
];

// Used for VP9 desktop sharing.
const VIDEO_SVC_ENCODINGS =
[
	{ scalabilityMode: 'S3T3', dtx: true }
];

let store;

let intl;

export default class RoomClient
{
	/**
	 * @param  {Object} data
	 * @param  {Object} data.store - The Redux store.
	 * @param  {Object} data.intl - react-intl object
	 */
	static init(data)
	{
		store = data.store;
		intl = data.intl;
	}

	constructor(
		{
			peerId,
			accessCode,
			device,
			produce,
			forceTcp,
			displayName,
			muted
		} = {})
	{
		if (!peerId)
			throw new Error('Missing peerId');
		else if (!device)
			throw new Error('Missing device');

		logger.debug(
			'constructor() [peerId: "%s", device: "%s", produce: "%s", forceTcp: "%s", displayName ""]',
			peerId, device.flag, produce, forceTcp, displayName);

		this._signalingUrl = null;

		// Closed flag.
		this._closed = false;

		// Whether we should produce.
		this._produce = produce;

		// Whether we force TCP
		this._forceTcp = forceTcp;

		// Use displayName
		if (displayName)
			store.dispatch(settingsActions.setDisplayName(displayName));

		this._tracker = 'wss://tracker.lab.vvc.niif.hu:443';

		// Torrent support
		this._torrentSupport = null;

		// Whether simulcast should be used.
		this._useSimulcast = false;

		if ('simulcast' in window.config)
			this._useSimulcast = window.config.simulcast;

		// Whether simulcast should be used for sharing
		this._useSharingSimulcast = false;

		if ('simulcastSharing' in window.config)
			this._useSharingSimulcast = window.config.simulcastSharing;

		this._muted = muted;

		// This device
		this._device = device;

		// My peer name.
		this._peerId = peerId;

		// Access code
		this._accessCode = accessCode;

		// Alert sound
		this._soundAlert = new Audio('/sounds/notify.mp3');

		// Socket.io peer connection
		this._signalingSocket = null;

		// The room ID
		this._roomId = null;

		// mediasoup-client Device instance.
		// @type {mediasoupClient.Device}
		this._mediasoupDevice = null;

		// Put the browser info into state
		store.dispatch(meActions.setBrowser(device));

		// Our WebTorrent client
		this._webTorrent = null;

		// Max spotlights
		if (device.platform === 'desktop')
			this._maxSpotlights = lastN;
		else
			this._maxSpotlights = mobileLastN;

		store.dispatch(
			settingsActions.setLastN(this._maxSpotlights));

		// Manager of spotlight
		this._spotlights = null;

		// Transport for sending.
		this._sendTransport = null;

		// Transport for receiving.
		this._recvTransport = null;

		// Local mic mediasoup Producer.
		this._micProducer = null;

		// Local mic hark
		this._hark = null;

		// Local MediaStream for hark
		this._harkStream = null;

		// Local webcam mediasoup Producer.
		this._webcamProducer = null;

		// Extra videos being produced
		this._extraVideoProducers = new Map();

		// Map of webcam MediaDeviceInfos indexed by deviceId.
		// @type {Map<String, MediaDeviceInfos>}
		this._webcams = {};

		this._audioDevices = {};

		this._audioOutputDevices = {};

		// mediasoup Consumers.
		// @type {Map<String, mediasoupClient.Consumer>}
		this._consumers = new Map();

		this._screenSharing = null;

		this._screenSharingProducer = null;

		this._startKeyListener();

		this._startDevicesListener();
	}

	close()
	{
		if (this._closed)
			return;

		this._closed = true;

		logger.debug('close()');

		this._signalingSocket.close();

		// Close mediasoup Transports.
		if (this._sendTransport)
			this._sendTransport.close();

		if (this._recvTransport)
			this._recvTransport.close();

		store.dispatch(roomActions.setRoomState('closed'));

		window.location = '/';
	}

	_startKeyListener()
	{
<<<<<<< HEAD
		// Add keydown event listener on document
		document.addEventListener('keydown', (event) =>
=======
		// Add keypress event listener on document
		document.addEventListener('keypress', (event) =>
>>>>>>> 2e552fb0
		{
			if (event.repeat) return;
			const key = String.fromCharCode(event.which);

			const source = event.target;

			const exclude = [ 'input', 'textarea' ];

			if (exclude.indexOf(source.tagName.toLowerCase()) === -1)
			{
				logger.debug('keyDown() [key:"%s"]', key);

				switch (key)
				{
					case 'A': // Activate advanced mode
					{
						store.dispatch(settingsActions.toggleAdvancedMode());
						store.dispatch(requestActions.notify(
							{
								text : intl.formatMessage({
									id             : 'room.toggleAdvancedMode',
									defaultMessage : 'Toggled advanced mode'
								})
							}));
						break;
					}

					case '1': // Set democratic view
					{
						store.dispatch(roomActions.setDisplayMode('democratic'));
						store.dispatch(requestActions.notify(
							{
								text : intl.formatMessage({
									id             : 'room.setDemocraticView',
									defaultMessage : 'Changed layout to democratic view'
								})
							}));
						break;
					}

					case '2': // Set filmstrip view
					{
						store.dispatch(roomActions.setDisplayMode('filmstrip'));
						store.dispatch(requestActions.notify(
							{
								text : intl.formatMessage({
									id             : 'room.setFilmStripView',
									defaultMessage : 'Changed layout to filmstrip view'
								})
							}));
						break;
					}

					case ' ': // Push To Talk start
					{
						if (this._micProducer)
						{
							if (this._micProducer.paused)
							{
								this.unmuteMic();
							}
						}

						break;
					}
					case 'M': // Toggle microphone
					{
						if (this._micProducer)
						{
							if (!this._micProducer.paused)
							{
								this.muteMic();

								store.dispatch(requestActions.notify(
									{
										text : intl.formatMessage({
											id             : 'devices.microphoneMute',
											defaultMessage : 'Muted your microphone'
										})
									}));
							}
							else
							{
								this.unmuteMic();

								store.dispatch(requestActions.notify(
									{
										text : intl.formatMessage({
											id             : 'devices.microphoneUnMute',
											defaultMessage : 'Unmuted your microphone'
										})
									}));
							}
						}
						else
						{
							this.enableMic();

							store.dispatch(requestActions.notify(
								{
									text : intl.formatMessage({
										id             : 'devices.microphoneEnable',
										defaultMessage : 'Enabled your microphone'
									})
								}));
						}

						break;
					}

					case 'V': // Toggle video
					{
						if (this._webcamProducer)
							this.disableWebcam();
						else
							this.enableWebcam();

						break;
					}

					default:
					{
						break;
					}
				}
			}
		});
		document.addEventListener('keyup', (event) =>
		{
			const key = String.fromCharCode(event.which);

			const source = event.target;

			const exclude = [ 'input', 'textarea' ];

			if (exclude.indexOf(source.tagName.toLowerCase()) === -1)
			{
				logger.debug('keyUp() [key:"%s"]', key);

				switch (key)
				{
					case ' ': // Push To Talk stop
					{
						if (this._micProducer)
						{
							if (!this._micProducer.paused)
							{
								this.muteMic();
							}
						}

						break;
					}
					default:
					{
						break;
					}
				}
			}
			event.preventDefault();
		}, true);

	}

	_startDevicesListener()
	{
		navigator.mediaDevices.addEventListener('devicechange', async () =>
		{
			logger.debug('_startDevicesListener() | navigator.mediaDevices.ondevicechange');

			await this._updateAudioDevices();
			await this._updateWebcams();
			await this._updateAudioOutputDevices();

			store.dispatch(requestActions.notify(
				{
					text : intl.formatMessage({
						id             : 'devices.devicesChanged',
						defaultMessage : 'Your devices changed, configure your devices in the settings dialog'
					})
				}));
		});
	}

	login(roomId = this._roomId)
	{
		const url = `/auth/login?peerId=${this._peerId}&roomId=${roomId}`;

		window.open(url, 'loginWindow');
	}

	logout()
	{
		window.open('/auth/logout', 'logoutWindow');
	}

	receiveLoginChildWindow(data)
	{
		logger.debug('receiveFromChildWindow() | [data:"%o"]', data);

		const { displayName, picture } = data;

		store.dispatch(settingsActions.setDisplayName(displayName));
		store.dispatch(meActions.setPicture(picture));

		store.dispatch(meActions.loggedIn(true));

		store.dispatch(requestActions.notify(
			{
				text : intl.formatMessage({
					id             : 'room.loggedIn',
					defaultMessage : 'You are logged in'
				})
			}));
	}

	receiveLogoutChildWindow()
	{
		logger.debug('receiveLogoutChildWindow()');

		store.dispatch(meActions.setPicture(null));

		store.dispatch(meActions.loggedIn(false));

		store.dispatch(requestActions.notify(
			{
				text : intl.formatMessage({
					id             : 'room.loggedOut',
					defaultMessage : 'You are logged out'
				})
			}));
	}

	_soundNotification()
	{
		const { notificationSounds } = store.getState().settings;

		if (notificationSounds)
		{
			const alertPromise = this._soundAlert.play();

			if (alertPromise !== undefined)
			{
				alertPromise
					.then()
					.catch((error) =>
					{
						logger.error('_soundAlert.play() | failed: %o', error);
					});
			}
		}
	}

	timeoutCallback(callback)
	{
		let called = false;

		const interval = setTimeout(
			() =>
			{
				if (called)
					return;
				called = true;
				callback(new Error('Request timeout.'));
			},
			ROOM_OPTIONS.requestTimeout
		);

		return (...args) =>
		{
			if (called)
				return;
			called = true;
			clearTimeout(interval);

			callback(...args);
		};
	}

	sendRequest(method, data)
	{
		return new Promise((resolve, reject) =>
		{
			if (!this._signalingSocket)
			{
				reject('No socket connection.');
			}
			else
			{
				this._signalingSocket.emit(
					'request',
					{ method, data },
					this.timeoutCallback((err, response) =>
					{
						if (err)
						{
							reject(err);
						}
						else
						{
							resolve(response);
						}
					})
				);
			}
		});
	}

	async changeDisplayName(displayName)
	{
		logger.debug('changeDisplayName() [displayName:"%s"]', displayName);

		if (!displayName)
			displayName = 'Guest';

		store.dispatch(
			meActions.setDisplayNameInProgress(true));

		try
		{
			await this.sendRequest('changeDisplayName', { displayName });

			store.dispatch(settingsActions.setDisplayName(displayName));

			store.dispatch(requestActions.notify(
				{
					text : intl.formatMessage({
						id             : 'room.changedDisplayName',
						defaultMessage : 'Your display name changed to {displayName}'
					}, {
						displayName
					})
				}));
		}
		catch (error)
		{
			logger.error('changeDisplayName() | failed: %o', error);

			store.dispatch(requestActions.notify(
				{
					type : 'error',
					text : intl.formatMessage({
						id             : 'room.changeDisplayNameError',
						defaultMessage : 'An error occurred while changing your display name'
					})
				}));
		}

		store.dispatch(
			meActions.setDisplayNameInProgress(false));
	}

	async changePicture(picture)
	{
		logger.debug('changePicture() [picture: "%s"]', picture);

		try
		{
			await this.sendRequest('changePicture', { picture });
		}
		catch (error)
		{
			logger.error('changePicture() | failed: %o', error);
		}
	}

	async sendChatMessage(chatMessage)
	{
		logger.debug('sendChatMessage() [chatMessage:"%s"]', chatMessage);

		try
		{
			store.dispatch(
				chatActions.addUserMessage(chatMessage.text));

			await this.sendRequest('chatMessage', { chatMessage });
		}
		catch (error)
		{
			logger.error('sendChatMessage() | failed: %o', error);

			store.dispatch(requestActions.notify(
				{
					type : 'error',
					text : intl.formatMessage({
						id             : 'room.chatError',
						defaultMessage : 'Unable to send chat message'
					})
				}));
		}
	}

	saveFile(file)
	{
		file.getBlob((err, blob) =>
		{
			if (err)
			{
				store.dispatch(requestActions.notify(
					{
						type : 'error',
						text : intl.formatMessage({
							id             : 'filesharing.saveFileError',
							defaultMessage : 'Unable to save file'
						})
					}));

				return;
			}

			saveAs(blob, file.name);
		});
	}

	handleDownload(magnetUri)
	{
		store.dispatch(
			fileActions.setFileActive(magnetUri));

		const existingTorrent = this._webTorrent.get(magnetUri);

		if (existingTorrent)
		{
			// Never add duplicate torrents, use the existing one instead.
			this._handleTorrent(existingTorrent);

			return;
		}

		this._webTorrent.add(magnetUri, this._handleTorrent);
	}

	_handleTorrent(torrent)
	{
		// Torrent already done, this can happen if the
		// same file was sent multiple times.
		if (torrent.progress === 1)
		{
			store.dispatch(
				fileActions.setFileDone(
					torrent.magnetURI,
					torrent.files
				));

			return;
		}

		let lastMove = 0;

		torrent.on('download', () =>
		{
			if (Date.now() - lastMove > 1000)
			{
				store.dispatch(
					fileActions.setFileProgress(
						torrent.magnetURI,
						torrent.progress
					));

				lastMove = Date.now();
			}
		});

		torrent.on('done', () => 
		{
			store.dispatch(
				fileActions.setFileDone(
					torrent.magnetURI,
					torrent.files
				));
		});
	}

	async shareFiles(files)
	{
		store.dispatch(requestActions.notify(
			{
				text : intl.formatMessage({
					id             : 'filesharing.startingFileShare',
					defaultMessage : 'Attempting to share file'
				})
			}));

		createTorrent(files, (err, torrent) =>
		{
			if (err)
<<<<<<< HEAD
			{
				store.dispatch(requestActions.notify(
					{
						type : 'error',
						text : intl.formatMessage({
							id             : 'filesharing.unableToShare',
							defaultMessage : 'Unable to share file'
						})
					}));

				return;
			}

			const existingTorrent = this._webTorrent.get(torrent);

			if (existingTorrent)
=======
>>>>>>> 2e552fb0
			{
				return store.dispatch(requestActions.notify(
					{
						type : 'error',
						text : intl.formatMessage({
							id             : 'filesharing.unableToShare',
							defaultMessage : 'Unable to share file'
						})
					}));
			}

<<<<<<< HEAD
				store.dispatch(fileActions.addFile(
					this._peerId,
					existingTorrent.magnetURI
				));

				this._sendFile(existingTorrent.magnetURI);

				return;
=======
			const existingTorrent = this._webTorrent.get(torrent);

			if (existingTorrent)
			{
				return this._sendFile(existingTorrent.magnetURI);
>>>>>>> 2e552fb0
			}

			this._webTorrent.seed(
				files,
<<<<<<< HEAD
				{ announceList: [ [ this._tracker ] ] },
=======
				{ announceList: [ [ 'wss://tracker.lab.vvc.niif.hu:443' ] ] },
>>>>>>> 2e552fb0
				(newTorrent) =>
				{
					store.dispatch(requestActions.notify(
						{
							text : intl.formatMessage({
								id             : 'filesharing.successfulFileShare',
								defaultMessage : 'File successfully shared'
							})
						}));

					store.dispatch(fileActions.addFile(
						this._peerId,
						newTorrent.magnetURI
					));

					this._sendFile(newTorrent.magnetURI);
				});
		});
	}

	// { file, name, picture }
	async _sendFile(magnetUri)
	{
		logger.debug('sendFile() [magnetUri: %o]', magnetUri);

		try
		{
			await this.sendRequest('sendFile', { magnetUri });
		}
		catch (error)
		{
			logger.error('sendFile() | failed: %o', error);

			store.dispatch(requestActions.notify(
				{
					type : 'error',
					text : intl.formatMessage({
						id             : 'filesharing.unableToShare',
						defaultMessage : 'Unable to share file'
					})
				}));
		}
	}

	async muteMic()
	{
		logger.debug('muteMic()');

		this._micProducer.pause();

		try
		{
			await this.sendRequest(
				'pauseProducer', { producerId: this._micProducer.id });

			store.dispatch(
				producerActions.setProducerPaused(this._micProducer.id));
		}
		catch (error)
		{
			logger.error('muteMic() | failed: %o', error);

			store.dispatch(requestActions.notify(
				{
					type : 'error',
					text : intl.formatMessage({
						id             : 'devices.microphoneMuteError',
						defaultMessage : 'Unable to mute your microphone'
					})
				}));
		}
	}

	async unmuteMic()
	{
		logger.debug('unmuteMic()');

		if (!this._micProducer)
		{
			this.enableMic();
		}
		else
		{
			this._micProducer.resume();

			try
			{
				await this.sendRequest(
					'resumeProducer', { producerId: this._micProducer.id });
	
				store.dispatch(
					producerActions.setProducerResumed(this._micProducer.id));
			}
			catch (error)
			{
				logger.error('unmuteMic() | failed: %o', error);

				store.dispatch(requestActions.notify(
					{
						type : 'error',
						text : intl.formatMessage({
							id             : 'devices.microphoneUnMuteError',
							defaultMessage : 'Unable to unmute your microphone'
						})
					}));
			}
		}
	}

	changeMaxSpotlights(maxSpotlights)
	{
		this._spotlights.maxSpotlights = maxSpotlights;

		store.dispatch(
			settingsActions.setLastN(maxSpotlights));
	}

	// Updated consumers based on spotlights
	async updateSpotlights(spotlights)
	{
		logger.debug('updateSpotlights()');

		try
		{
			for (const consumer of this._consumers.values())
			{
				if (consumer.kind === 'video')
				{
					if (spotlights.indexOf(consumer.appData.peerId) > -1)
					{
						await this._resumeConsumer(consumer);
					}
					else
					{
						await this._pauseConsumer(consumer);
					}
				}
			}
		}
		catch (error)
		{
			logger.error('updateSpotlights() failed: %o', error);
		}
	}

	async getAudioTrack()
	{
		await navigator.mediaDevices.getUserMedia(
			{
				audio : true, video : false 
			});
	}

	async getVideoTrack()
	{
		await navigator.mediaDevices.getUserMedia(
			{
				audio : false, video : true 
			});
	}

	async changeAudioDevice(deviceId)
	{
		logger.debug('changeAudioDevice() [deviceId: %s]', deviceId);

		store.dispatch(
			meActions.setAudioInProgress(true));

		try
		{
			const device = this._audioDevices[deviceId];

			if (!device)
				throw new Error('no audio devices');

			logger.debug(
				'changeAudioDevice() | new selected webcam [device:%o]',
				device);

			if (this._hark != null)
				this._hark.stop();

			if (this._harkStream != null)
			{
				logger.debug('Stopping hark.');
				this._harkStream.getAudioTracks()[0].stop();
				this._harkStream = null;
			}

			if (this._micProducer && this._micProducer.track)
				this._micProducer.track.stop();

			logger.debug('changeAudioDevice() | calling getUserMedia()');

			const stream = await navigator.mediaDevices.getUserMedia(
				{
					audio :
					{
						deviceId : { exact: device.deviceId }
					}
				});

			const track = stream.getAudioTracks()[0];

			if (this._micProducer)
				await this._micProducer.replaceTrack({ track });

			if (this._micProducer)
				this._micProducer.volume = 0;

			this._harkStream = new MediaStream();

			this._harkStream.addTrack(track.clone());
			this._harkStream.getAudioTracks()[0].enabled = true;

			if (!this._harkStream.getAudioTracks()[0])
				throw new Error('changeAudioDevice(): given stream has no audio track');

			this._hark = hark(this._harkStream, { play: false });

			// eslint-disable-next-line no-unused-vars
			this._hark.on('volume_change', (dBs, threshold) =>
			{
				// The exact formula to convert from dBs (-100..0) to linear (0..1) is:
				//   Math.pow(10, dBs / 20)
				// However it does not produce a visually useful output, so let exaggerate
				// it a bit. Also, let convert it from 0..1 to 0..10 and avoid value 1 to
				// minimize component renderings.
				let volume = Math.round(Math.pow(10, dBs / 85) * 10);

				if (volume === 1)
					volume = 0;

				volume = Math.round(volume);

				if (this._micProducer && volume !== this._micProducer.volume)
				{
					this._micProducer.volume = volume;

					store.dispatch(peerVolumeActions.setPeerVolume(this._peerId, volume));
				}
			});
			this._hark.on('speaking', function() 
			{
				store.dispatch(meActions.setIsSpeaking(true));
			});
			this._hark.on('stopped_speaking', function() 
			{
				store.dispatch(meActions.setIsSpeaking(false));
			});
			if (this._micProducer && this._micProducer.id)
				store.dispatch(
					producerActions.setProducerTrack(this._micProducer.id, track));

			store.dispatch(settingsActions.setSelectedAudioDevice(deviceId));

			await this._updateAudioDevices();
		}
		catch (error)
		{
			logger.error('changeAudioDevice() failed: %o', error);
		}

		store.dispatch(
			meActions.setAudioInProgress(false));
	}

	async changeAudioOutputDevice(deviceId)
	{
		logger.debug('changeAudioOutputDevice() [deviceId: %s]', deviceId);

		store.dispatch(
			meActions.setAudioOutputInProgress(true));

		try
		{
			const device = this._audioOutputDevices[deviceId];

			if (!device)
				throw new Error('Selected audio output device no longer avaibale');

			logger.debug(
				'changeAudioOutputDevice() | new selected [audio output device:%o]',
				device);

			store.dispatch(settingsActions.setSelectedAudioOutputDevice(deviceId));

			await this._updateAudioOutputDevices();
		}
		catch (error)
		{
			logger.error('changeAudioOutputDevice() failed: %o', error);
		}

		store.dispatch(
			meActions.setAudioOutputInProgress(false));
	}

	async changeVideoResolution(resolution)
	{
		logger.debug('changeVideoResolution() [resolution: %s]', resolution);

		store.dispatch(
			meActions.setWebcamInProgress(true));

		try
		{
			const deviceId = await this._getWebcamDeviceId();

			const device = this._webcams[deviceId];

			if (!device)
				throw new Error('no webcam devices');

			this._webcamProducer.track.stop();

			logger.debug('changeVideoResolution() | calling getUserMedia()');

			const stream = await navigator.mediaDevices.getUserMedia(
				{
					video :
					{
						deviceId : { exact: device.deviceId },
						...VIDEO_CONSTRAINS[resolution]
					}
				});
				
			if (stream)
			{
				const track = stream.getVideoTracks()[0];

				if (track)
				{
					if (this._webcamProducer)
					{
						await this._webcamProducer.replaceTrack({ track });
					}
					else 
					{
						this._webcamProducer = await this._sendTransport.produce({
							track,
							appData : 
							{
								source : 'webcam'
							}
						});	
					}

					store.dispatch(
						producerActions.setProducerTrack(this._webcamProducer.id, track));
				}
				else
				{
					logger.warn('getVideoTracks Error: First Video Track is null');
				}
	
			}
			else
			{
				logger.warn('getUserMedia Error: Stream is null!');
			}
			store.dispatch(settingsActions.setSelectedWebcamDevice(deviceId));
			store.dispatch(settingsActions.setVideoResolution(resolution));

			await this._updateWebcams();
		}
		catch (error)
		{
			logger.error('changeVideoResolution() failed: %o', error);
		}

		store.dispatch(
			meActions.setWebcamInProgress(false));
	}

	async changeWebcam(deviceId)
	{
		logger.debug('changeWebcam() [deviceId: %s]', deviceId);

		store.dispatch(
			meActions.setWebcamInProgress(true));

		try
		{
			const device = this._webcams[deviceId];
			const resolution = store.getState().settings.resolution;

			if (!device)
				throw new Error('no webcam devices');
			
			logger.debug(
				'changeWebcam() | new selected webcam [device:%o]',
				device);
			if (this._webcamProducer && this._webcamProducer.track)
				this._webcamProducer.track.stop();

			logger.debug('changeWebcam() | calling getUserMedia()');

			const stream = await navigator.mediaDevices.getUserMedia(
				{
					video :
					{
						deviceId : { exact: device.deviceId },
						...VIDEO_CONSTRAINS[resolution]
					}
				});
<<<<<<< HEAD

			if (stream)
			{
				const track = stream.getVideoTracks()[0];

				if (track)
				{
					if (this._webcamProducer)
					{
						await this._webcamProducer.replaceTrack({ track });
					}
					else 
					{
						this._webcamProducer = await this._sendTransport.produce({
							track,
							appData : 
							{
								source : 'webcam'
							}
						});	
					}
		
					store.dispatch(
						producerActions.setProducerTrack(this._webcamProducer.id, track));

				}
				else
				{
					logger.warn('getVideoTracks Error: First Video Track is null');
				}
	
			}
			else
			{
				logger.warn('getUserMedia Error: Stream is null!');
			}

=======
			if (stream){
				const track = stream.getVideoTracks()[0];
				if (track) {
					await this._webcamProducer.replaceTrack({ track });
	
					store.dispatch(
						producerActions.setProducerTrack(this._webcamProducer.id, track));
							
				} else {
					logger.warn('getVideoTracks Error: First Video Track is null')
				}
	
			} else {
				logger.warn ('getUserMedia Error: Stream is null!') 
			}
>>>>>>> 2e552fb0
			store.dispatch(settingsActions.setSelectedWebcamDevice(deviceId));

			await this._updateWebcams();
		}
		catch (error)
		{
			logger.error('changeWebcam() failed: %o', error);
		}

		store.dispatch(
			meActions.setWebcamInProgress(false));
	}

	setSelectedPeer(peerId)
	{
		logger.debug('setSelectedPeer() [peerId:"%s"]', peerId);

		this._spotlights.setPeerSpotlight(peerId);

		store.dispatch(
			roomActions.setSelectedPeer(peerId));
	}

	async promoteAllLobbyPeers()
	{
		logger.debug('promoteAllLobbyPeers()');

		store.dispatch(
			roomActions.setLobbyPeersPromotionInProgress(true));

		try
		{
			await this.sendRequest('promoteAllPeers');
		}
		catch (error)
		{
			logger.error('promoteAllLobbyPeers() [error:"%o"]', error);
		}

		store.dispatch(
			roomActions.setLobbyPeersPromotionInProgress(false));
	}

	async promoteLobbyPeer(peerId)
	{
		logger.debug('promoteLobbyPeer() [peerId:"%s"]', peerId);

		store.dispatch(
			lobbyPeerActions.setLobbyPeerPromotionInProgress(peerId, true));

		try
		{
			await this.sendRequest('promotePeer', { peerId });
		}
		catch (error)
		{
			logger.error('promoteLobbyPeer() failed: %o', error);
		}

		store.dispatch(
			lobbyPeerActions.setLobbyPeerPromotionInProgress(peerId, false));
	}

	async clearChat()
	{
		logger.debug('clearChat()');

		store.dispatch(
			roomActions.setClearChatInProgress(true));

		try
		{
			await this.sendRequest('moderator:clearChat');

			store.dispatch(chatActions.clearChat());
		}
		catch (error)
		{
			logger.error('clearChat() failed: %o', error);
		}

		store.dispatch(
			roomActions.setClearChatInProgress(false));
	}

	async clearFileSharing()
	{
		logger.debug('clearFileSharing()');

		store.dispatch(
			roomActions.setClearFileSharingInProgress(true));

		try
		{
			await this.sendRequest('moderator:clearFileSharing');

			store.dispatch(fileActions.clearFiles());
		}
		catch (error)
		{
			logger.error('clearFileSharing() failed: %o', error);
		}

		store.dispatch(
			roomActions.setClearFileSharingInProgress(false));
	}

	async kickPeer(peerId)
	{
		logger.debug('kickPeer() [peerId:"%s"]', peerId);

		store.dispatch(
			peerActions.setPeerKickInProgress(peerId, true));

		try
		{
			await this.sendRequest('moderator:kickPeer', { peerId });
		}
		catch (error)
		{
			logger.error('kickPeer() failed: %o', error);
		}

		store.dispatch(
			peerActions.setPeerKickInProgress(peerId, false));
	}

	async muteAllPeers()
	{
		logger.debug('muteAllPeers()');

		store.dispatch(
			roomActions.setMuteAllInProgress(true));

		try
		{
			await this.sendRequest('moderator:muteAll');
		}
		catch (error)
		{
			logger.error('muteAllPeers() failed: %o', error);
		}

		store.dispatch(
			roomActions.setMuteAllInProgress(false));
	}

	async stopAllPeerVideo()
	{
		logger.debug('stopAllPeerVideo()');

		store.dispatch(
			roomActions.setStopAllVideoInProgress(true));

		try
		{
			await this.sendRequest('moderator:stopAllVideo');
		}
		catch (error)
		{
			logger.error('stopAllPeerVideo() failed: %o', error);
		}

		store.dispatch(
			roomActions.setStopAllVideoInProgress(false));
	}

	async closeMeeting()
	{
		logger.debug('closeMeeting()');

		store.dispatch(
			roomActions.setCloseMeetingInProgress(true));

		try
		{
			await this.sendRequest('moderator:closeMeeting');
		}
		catch (error)
		{
			logger.error('closeMeeting() failed: %o', error);
		}

		store.dispatch(
			roomActions.setCloseMeetingInProgress(false));
	}

	// type: mic/webcam/screen
	// mute: true/false
	async modifyPeerConsumer(peerId, type, mute)
	{
		logger.debug(
			'modifyPeerConsumer() [peerId:"%s", type:"%s"]',
			peerId,
			type
		);

		if (type === 'mic')
			store.dispatch(
				peerActions.setPeerAudioInProgress(peerId, true));
		else if (type === 'webcam')
			store.dispatch(
				peerActions.setPeerVideoInProgress(peerId, true));
		else if (type === 'screen')
			store.dispatch(
				peerActions.setPeerScreenInProgress(peerId, true));

		try
		{
			for (const consumer of this._consumers.values())
			{
				if (consumer.appData.peerId === peerId && consumer.appData.source === type)
				{
					if (mute)
					{
						await this._pauseConsumer(consumer);
					}
					else
						await this._resumeConsumer(consumer);
				}
			}
		}
		catch (error)
		{
			logger.error('modifyPeerConsumer() failed: %o', error);
		}

		if (type === 'mic')
			store.dispatch(
				peerActions.setPeerAudioInProgress(peerId, false));
		else if (type === 'webcam')
			store.dispatch(
				peerActions.setPeerVideoInProgress(peerId, false));
		else if (type === 'screen')
			store.dispatch(
				peerActions.setPeerScreenInProgress(peerId, false));
	}

	async _pauseConsumer(consumer)
	{
		logger.debug('_pauseConsumer() [consumer: %o]', consumer);

		if (consumer.paused || consumer.closed)
			return;

		try
		{
			await this.sendRequest('pauseConsumer', { consumerId: consumer.id });

			consumer.pause();

			store.dispatch(
				consumerActions.setConsumerPaused(consumer.id, 'local'));
		}
		catch (error)
		{
			logger.error('_pauseConsumer() | failed:%o', error);
		}
	}

	async _resumeConsumer(consumer)
	{
		logger.debug('_resumeConsumer() [consumer: %o]', consumer);

		if (!consumer.paused || consumer.closed)
			return;

		try
		{
			await this.sendRequest('resumeConsumer', { consumerId: consumer.id });

			consumer.resume();

			store.dispatch(
				consumerActions.setConsumerResumed(consumer.id, 'local'));
		}
		catch (error)
		{
			logger.error('_resumeConsumer() | failed:%o', error);
		}
	}

	async setRaisedHand(raisedHand)
	{
		logger.debug('setRaisedHand: ', raisedHand);

		store.dispatch(
			meActions.setRaisedHandInProgress(true));

		try
		{
			await this.sendRequest('raisedHand', { raisedHand });

			store.dispatch(
				meActions.setRaisedHand(raisedHand));
		}
		catch (error)
		{
			logger.error('setRaisedHand() | [error:"%o"]', error);

			// We need to refresh the component for it to render changed state
			store.dispatch(meActions.setRaisedHand(!raisedHand));
		}

		store.dispatch(
			meActions.setRaisedHandInProgress(false));
	}

	async setMaxSendingSpatialLayer(spatialLayer)
	{
		logger.debug('setMaxSendingSpatialLayer() [spatialLayer:%s]', spatialLayer);

		try
		{
			if (this._webcamProducer)
				await this._webcamProducer.setMaxSpatialLayer(spatialLayer);
			if (this._screenSharingProducer)
				await this._screenSharingProducer.setMaxSpatialLayer(spatialLayer);
		}
		catch (error)
		{
			logger.error('setMaxSendingSpatialLayer() | failed:"%o"', error);
		}
	}

	async setConsumerPreferredLayers(consumerId, spatialLayer, temporalLayer)
	{
		logger.debug(
			'setConsumerPreferredLayers() [consumerId:%s, spatialLayer:%s, temporalLayer:%s]',
			consumerId, spatialLayer, temporalLayer);

		try
		{
			await this.sendRequest(
				'setConsumerPreferedLayers', { consumerId, spatialLayer, temporalLayer });

			store.dispatch(consumerActions.setConsumerPreferredLayers(
				consumerId, spatialLayer, temporalLayer));
		}
		catch (error)
		{
			logger.error('setConsumerPreferredLayers() | failed:"%o"', error);
		}
	}

	async setConsumerPriority(consumerId, priority)
	{
		logger.debug(
			'setConsumerPriority() [consumerId:%s, priority:%d]',
			consumerId, priority);

		try
		{
			await this.sendRequest('setConsumerPriority', { consumerId, priority });

			store.dispatch(consumerActions.setConsumerPriority(consumerId, priority));
		}
		catch (error)
		{
			logger.error('setConsumerPriority() | failed:%o', error);
		}
	}

	async requestConsumerKeyFrame(consumerId)
	{
		logger.debug('requestConsumerKeyFrame() [consumerId:%s]', consumerId);

		try
		{
			await this.sendRequest('requestConsumerKeyFrame', { consumerId });
		}
		catch (error)
		{
			logger.error('requestConsumerKeyFrame() | failed:%o', error);
		}
	}

	async _loadDynamicImports()
	{
		({ default: createTorrent } = await import(

			/* webpackPrefetch: true */
			/* webpackChunkName: "createtorrent" */
			'create-torrent'
		));

		({ default: WebTorrent } = await import(

			/* webpackPrefetch: true */
			/* webpackChunkName: "webtorrent" */
			'webtorrent'
		));

		({ default: saveAs } = await import(

			/* webpackPrefetch: true */
			/* webpackChunkName: "file-saver" */
			'file-saver'
		));

		({ default: ScreenShare } = await import(

			/* webpackPrefetch: true */
			/* webpackChunkName: "screensharing" */
			'./ScreenShare'
		));

		({ default: Spotlights } = await import(

			/* webpackPrefetch: true */
			/* webpackChunkName: "spotlights" */
			'./Spotlights'
		));

		mediasoupClient = await import(

			/* webpackPrefetch: true */
			/* webpackChunkName: "mediasoup" */
			'mediasoup-client'
		);

		({ default: io } = await import(

			/* webpackPrefetch: true */
			/* webpackChunkName: "socket.io" */
			'socket.io-client'
		));
	}

	async join({ roomId, joinVideo })
	{
		await this._loadDynamicImports();

		this._roomId = roomId;

		store.dispatch(roomActions.setRoomName(roomId));

		this._signalingUrl = getSignalingUrl(this._peerId, roomId);

		this._screenSharing = ScreenShare.create(this._device);

		this._signalingSocket = io(this._signalingUrl);

		this._spotlights = new Spotlights(this._maxSpotlights, this._signalingSocket);

		store.dispatch(roomActions.setRoomState('connecting'));

		this._signalingSocket.on('connect', () =>
		{
			logger.debug('signaling Peer "connect" event');
		});

		this._signalingSocket.on('disconnect', (reason) =>
		{
			logger.warn('signaling Peer "disconnect" event [reason:"%s"]', reason);

			if (this._closed)
				return;

			if (reason === 'io server disconnect')
			{
				store.dispatch(requestActions.notify(
					{
						text : intl.formatMessage({
							id             : 'socket.disconnected',
							defaultMessage : 'You are disconnected'
						})
					}));

				this.close();
			}

			store.dispatch(requestActions.notify(
				{
					text : intl.formatMessage({
						id             : 'socket.reconnecting',
						defaultMessage : 'You are disconnected, attempting to reconnect'
					})
				}));

			if (this._screenSharingProducer)
			{
				this._screenSharingProducer.close();

				store.dispatch(
					producerActions.removeProducer(this._screenSharingProducer.id));

				this._screenSharingProducer = null;
			}

			if (this._webcamProducer)
			{
				this._webcamProducer.close();

				store.dispatch(
					producerActions.removeProducer(this._webcamProducer.id));

				this._webcamProducer = null;
			}

			if (this._micProducer)
			{
				this._micProducer.close();

				store.dispatch(
					producerActions.removeProducer(this._micProducer.id));

				this._micProducer = null;
			}

			if (this._sendTransport)
			{
				this._sendTransport.close();

				this._sendTransport = null;
			}

			if (this._recvTransport)
			{
				this._recvTransport.close();

				this._recvTransport = null;
			}

			store.dispatch(roomActions.setRoomState('connecting'));
		});

		this._signalingSocket.on('reconnect_failed', () =>
		{
			logger.warn('signaling Peer "reconnect_failed" event');

			store.dispatch(requestActions.notify(
				{
					text : intl.formatMessage({
						id             : 'socket.disconnected',
						defaultMessage : 'You are disconnected'
					})
				}));

			this.close();
		});

		this._signalingSocket.on('reconnect', (attemptNumber) =>
		{
			logger.debug('signaling Peer "reconnect" event [attempts:"%s"]', attemptNumber);

			store.dispatch(requestActions.notify(
				{
					text : intl.formatMessage({
						id             : 'socket.reconnected',
						defaultMessage : 'You are reconnected'
					})
				}));

			store.dispatch(roomActions.setRoomState('connected'));
		});

		this._signalingSocket.on('request', async (request, cb) =>
		{
			logger.debug(
				'socket "request" event [method:%s, data:%o]',
				request.method, request.data);

			switch (request.method)
			{
				case 'newConsumer':
				{
					const {
						peerId,
						producerId,
						id,
						kind,
						rtpParameters,
						type,
						appData,
						producerPaused
					} = request.data;

					let codecOptions;

					if (kind === 'audio')
					{
						codecOptions =
						{
							opusStereo : 1
						};
					}

					const consumer = await this._recvTransport.consume(
						{
							id,
							producerId,
							kind,
							rtpParameters,
							codecOptions,
							appData : { ...appData, peerId } // Trick.
						});

					// Store in the map.
					this._consumers.set(consumer.id, consumer);

					consumer.on('transportclose', () =>
					{
						this._consumers.delete(consumer.id);
					});

					const { spatialLayers, temporalLayers } =
						mediasoupClient.parseScalabilityMode(
							consumer.rtpParameters.encodings[0].scalabilityMode);

					store.dispatch(consumerActions.addConsumer(
						{
							id                     : consumer.id,
							peerId                 : peerId,
							kind                   : kind,
							type                   : type,
							locallyPaused          : false,
							remotelyPaused         : producerPaused,
							rtpParameters          : consumer.rtpParameters,
							source                 : consumer.appData.source,
							spatialLayers          : spatialLayers,
							temporalLayers         : temporalLayers,
							preferredSpatialLayer  : spatialLayers - 1,
							preferredTemporalLayer : temporalLayers - 1,
							priority               : 1,
							codec                  : consumer.rtpParameters.codecs[0].mimeType.split('/')[1],
							track                  : consumer.track
						},
						peerId));

					// We are ready. Answer the request so the server will
					// resume this Consumer (which was paused for now).
					cb(null);

					if (kind === 'audio')
					{
						consumer.volume = 0;

						const stream = new MediaStream();

						stream.addTrack(consumer.track);

						if (!stream.getAudioTracks()[0])
							throw new Error('request.newConsumer | given stream has no audio track');

						consumer.hark = hark(stream, { play: false });

						// eslint-disable-next-line no-unused-vars
						consumer.hark.on('volume_change', (dBs, threshold) =>
						{
							// The exact formula to convert from dBs (-100..0) to linear (0..1) is:
							//   Math.pow(10, dBs / 20)
							// However it does not produce a visually useful output, so let exaggerate
							// it a bit. Also, let convert it from 0..1 to 0..10 and avoid value 1 to
							// minimize component renderings.
							let volume = Math.round(Math.pow(10, dBs / 85) * 10);

							if (volume === 1)
								volume = 0;

							volume = Math.round(volume);

							if (consumer && volume !== consumer.volume)
							{
								consumer.volume = volume;

								store.dispatch(peerVolumeActions.setPeerVolume(peerId, volume));
							}
						});
					}

					break;
				}

				default:
				{
					logger.error('unknown request.method "%s"', request.method);

					cb(500, `unknown request.method "${request.method}"`);
				}
			}
		});

		this._signalingSocket.on('notification', async (notification) =>
		{
			logger.debug(
				'socket "notification" event [method:%s, data:%o]',
				notification.method, notification.data);

			try
			{
				switch (notification.method)
				{
					case 'enteredLobby':
					{
						store.dispatch(roomActions.setInLobby(true));

						const { displayName } = store.getState().settings;
						const { picture } = store.getState().me;
	
						await this.sendRequest('changeDisplayName', { displayName });
						await this.sendRequest('changePicture', { picture });
						break;
					}

					case 'signInRequired':
					{
						store.dispatch(roomActions.setSignInRequired(true));
	
						break;
					}
						
					case 'overRoomLimit':
					{
						store.dispatch(roomActions.setOverRoomLimit(true));

						break;
					}

					case 'roomReady':
					{
						const { turnServers } = notification.data;

						this._turnServers = turnServers;

						store.dispatch(roomActions.toggleJoined());
						store.dispatch(roomActions.setInLobby(false));
	
						await this._joinRoom({ joinVideo });
	
						break;
					}

					case 'roomBack':
					{
						await this._joinRoom({ joinVideo });
	
						break;
					}
	
					case 'lockRoom':
					{
						store.dispatch(
							roomActions.setRoomLocked());
	
						store.dispatch(requestActions.notify(
							{
								text : intl.formatMessage({
									id             : 'room.locked',
									defaultMessage : 'Room is now locked'
								})
							}));
	
						break;
					}
	
					case 'unlockRoom':
					{
						store.dispatch(
							roomActions.setRoomUnLocked());
						
						store.dispatch(requestActions.notify(
							{
								text : intl.formatMessage({
									id             : 'room.unlocked',
									defaultMessage : 'Room is now unlocked'
								})
							}));
	
						break;
					}
	
					case 'parkedPeer':
					{
						const { peerId } = notification.data;
	
						store.dispatch(
							lobbyPeerActions.addLobbyPeer(peerId));
						store.dispatch(
							roomActions.setToolbarsVisible(true));

						this._soundNotification();
	
						store.dispatch(requestActions.notify(
							{
								text : intl.formatMessage({
									id             : 'room.newLobbyPeer',
									defaultMessage : 'New participant entered the lobby'
								})
							}));
	
						break;
					}

					case 'parkedPeers':
					{
						const { lobbyPeers } = notification.data;

						if (lobbyPeers.length > 0)
						{
							lobbyPeers.forEach((peer) =>
							{
								store.dispatch(
									lobbyPeerActions.addLobbyPeer(peer.peerId));
								store.dispatch(
									lobbyPeerActions.setLobbyPeerDisplayName(
										peer.displayName,
										peer.peerId
									)
								);
								store.dispatch(
									lobbyPeerActions.setLobbyPeerPicture(peer.picture));
							});
	
							store.dispatch(
								roomActions.setToolbarsVisible(true));

							this._soundNotification();

							store.dispatch(requestActions.notify(
								{
									text : intl.formatMessage({
										id             : 'room.newLobbyPeer',
										defaultMessage : 'New participant entered the lobby'
									})
								}));
						}

						break;
					}
	
					case 'lobby:peerClosed':
					{
						const { peerId } = notification.data;
	
						store.dispatch(
							lobbyPeerActions.removeLobbyPeer(peerId));
	
						store.dispatch(requestActions.notify(
							{
								text : intl.formatMessage({
									id             : 'room.lobbyPeerLeft',
									defaultMessage : 'Participant in lobby left'
								})
							}));
	
						break;
					}
	
					case 'lobby:promotedPeer':
					{
						const { peerId } = notification.data;

						store.dispatch(
							lobbyPeerActions.removeLobbyPeer(peerId));

						break;
					}
	
					case 'lobby:changeDisplayName':
					{
						const { peerId, displayName } = notification.data;

						store.dispatch(
							lobbyPeerActions.setLobbyPeerDisplayName(displayName, peerId));

						store.dispatch(requestActions.notify(
							{
								text : intl.formatMessage({
									id             : 'room.lobbyPeerChangedDisplayName',
									defaultMessage : 'Participant in lobby changed name to {displayName}'
								}, {
									displayName
								})
							}));

						break;
					}
					
					case 'lobby:changePicture':
					{
						const { peerId, picture } = notification.data;
	
						store.dispatch(
							lobbyPeerActions.setLobbyPeerPicture(picture, peerId));

						store.dispatch(requestActions.notify(
							{
								text : intl.formatMessage({
									id             : 'room.lobbyPeerChangedPicture',
									defaultMessage : 'Participant in lobby changed picture'
								})
							}));

						break;
					}

					case 'setAccessCode':
					{
						const { accessCode } = notification.data;
	
						store.dispatch(
							roomActions.setAccessCode(accessCode));

						store.dispatch(requestActions.notify(
							{
								text : intl.formatMessage({
									id             : 'room.setAccessCode',
									defaultMessage : 'Access code for room updated'
								})
							}));

						break;
					}
	
					case 'setJoinByAccessCode':
					{
						const { joinByAccessCode } = notification.data;
						
						store.dispatch(
							roomActions.setJoinByAccessCode(joinByAccessCode));
						
						if (joinByAccessCode)
						{
							store.dispatch(requestActions.notify(
								{
									text : intl.formatMessage({
										id             : 'room.accessCodeOn',
										defaultMessage : 'Access code for room is now activated'
									})
								}));
						}
						else 
						{
							store.dispatch(requestActions.notify(
								{
									text : intl.formatMessage({
										id             : 'room.accessCodeOff',
										defaultMessage : 'Access code for room is now deactivated'
									})
								}));
						}

						break;
					}
	
					case 'activeSpeaker':
					{
						const { peerId } = notification.data;
	
						store.dispatch(
							roomActions.setRoomActiveSpeaker(peerId));

						if (peerId && peerId !== this._peerId)
							this._spotlights.handleActiveSpeaker(peerId);
	
						break;
					}
	
					case 'changeDisplayName':
					{
						const { peerId, displayName, oldDisplayName } = notification.data;

						store.dispatch(
							peerActions.setPeerDisplayName(displayName, peerId));

						store.dispatch(requestActions.notify(
							{
								text : intl.formatMessage({
									id             : 'room.peerChangedDisplayName',
									defaultMessage : '{oldDisplayName} is now {displayName}'
								}, {
									oldDisplayName,
									displayName
								})
							}));

						break;
					}

					case 'changePicture':
					{
						const { peerId, picture } = notification.data;

						store.dispatch(peerActions.setPeerPicture(peerId, picture));

						break;
					}

					case 'raisedHand':
					{
						const {
							peerId,
							raisedHand,
							raisedHandTimestamp
						} = notification.data;

						store.dispatch(
							peerActions.setPeerRaisedHand(
								peerId,
								raisedHand,
								raisedHandTimestamp
							)
						);

						const { displayName } = store.getState().peers[peerId];

						let text;

						if (raisedHand)
						{
							text = intl.formatMessage({
								id             : 'room.raisedHand',
								defaultMessage : '{displayName} raised their hand'
							}, {
								displayName
							});
						}
						else
						{
							text = intl.formatMessage({
								id             : 'room.loweredHand',
								defaultMessage : '{displayName} put their hand down'
							}, {
								displayName
							});
						}

						if (displayName)
						{
							store.dispatch(requestActions.notify(
								{
									text
								}));
						}

						this._soundNotification();

						break;
					}

					case 'chatMessage':
					{
						const { peerId, chatMessage } = notification.data;

						store.dispatch(
							chatActions.addResponseMessage({ ...chatMessage, peerId }));

						if (
							!store.getState().toolarea.toolAreaOpen ||
							(store.getState().toolarea.toolAreaOpen &&
							store.getState().toolarea.currentToolTab !== 'chat')
						) // Make sound
						{
							store.dispatch(
								roomActions.setToolbarsVisible(true));
							this._soundNotification();
						}

						break;
					}

					case 'moderator:clearChat':
					{
						store.dispatch(chatActions.clearChat());

						store.dispatch(requestActions.notify(
							{
								text : intl.formatMessage({
									id             : 'moderator.clearChat',
									defaultMessage : 'Moderator cleared the chat'
								})
							}));

						break;
					}

					case 'sendFile':
					{
						const { peerId, magnetUri } = notification.data;

						store.dispatch(fileActions.addFile(peerId, magnetUri));

						store.dispatch(requestActions.notify(
							{
								text : intl.formatMessage({
									id             : 'room.newFile',
									defaultMessage : 'New file available'
								})
							}));

						if (
							!store.getState().toolarea.toolAreaOpen ||
							(store.getState().toolarea.toolAreaOpen &&
							store.getState().toolarea.currentToolTab !== 'files')
						) // Make sound
						{
							store.dispatch(
								roomActions.setToolbarsVisible(true));
							this._soundNotification();
						}

						break;
					}

					case 'moderator:clearFileSharing':
					{
						store.dispatch(fileActions.clearFiles());

						store.dispatch(requestActions.notify(
							{
								text : intl.formatMessage({
									id             : 'moderator.clearFiles',
									defaultMessage : 'Moderator cleared the files'
								})
							}));

						break;
					}

					case 'producerScore':
					{
						const { producerId, score } = notification.data;

						store.dispatch(
							producerActions.setProducerScore(producerId, score));

						break;
					}

					case 'newPeer':
					{
						const { id, displayName, picture, roles } = notification.data;

						store.dispatch(
							peerActions.addPeer({ id, displayName, picture, roles, consumers: [] }));

						this._soundNotification();

						store.dispatch(requestActions.notify(
							{
								text : intl.formatMessage({
									id             : 'room.newPeer',
									defaultMessage : '{displayName} joined the room'
								}, {
									displayName
								})
							}));

						break;
					}

					case 'peerClosed':
					{
						const { peerId } = notification.data;

						store.dispatch(
							peerActions.removePeer(peerId));

						break;
					}

					case 'consumerClosed':
					{
						const { consumerId } = notification.data;
						const consumer = this._consumers.get(consumerId);
	
						if (!consumer)
							break;
	
						consumer.close();
	
						if (consumer.hark != null)
							consumer.hark.stop();
	
						this._consumers.delete(consumerId);
	
						const { peerId } = consumer.appData;
	
						store.dispatch(
							consumerActions.removeConsumer(consumerId, peerId));
	
						break;
					}
	
					case 'consumerPaused':
					{
						const { consumerId } = notification.data;
						const consumer = this._consumers.get(consumerId);
	
						if (!consumer)
							break;
	
						store.dispatch(
							consumerActions.setConsumerPaused(consumerId, 'remote'));

						break;
					}
	
					case 'consumerResumed':
					{
						const { consumerId } = notification.data;
						const consumer = this._consumers.get(consumerId);
	
						if (!consumer)
							break;
	
						store.dispatch(
							consumerActions.setConsumerResumed(consumerId, 'remote'));
	
						break;
					}
	
					case 'consumerLayersChanged':
					{
						const { consumerId, spatialLayer, temporalLayer } = notification.data;
						const consumer = this._consumers.get(consumerId);
	
						if (!consumer)
							break;
	
						store.dispatch(consumerActions.setConsumerCurrentLayers(
							consumerId, spatialLayer, temporalLayer));
	
						break;
					}
	
					case 'consumerScore':
					{
						const { consumerId, score } = notification.data;
	
						store.dispatch(
							consumerActions.setConsumerScore(consumerId, score));
	
						break;
					}

					case 'moderator:mute':
					{
						// const { peerId } = notification.data;

						if (this._micProducer && !this._micProducer.paused)
						{
							this.muteMic();

							store.dispatch(requestActions.notify(
								{
									text : intl.formatMessage({
										id             : 'moderator.muteAudio',
										defaultMessage : 'Moderator muted your audio'
									})
								}));
						}

						break;
					}

					case 'moderator:stopVideo':
					{
						// const { peerId } = notification.data;

						this.disableWebcam();
						this.disableScreenSharing();

						store.dispatch(requestActions.notify(
							{
								text : intl.formatMessage({
									id             : 'moderator.muteVideo',
									defaultMessage : 'Moderator stopped your video'
								})
							}));

						break;
					}

					case 'moderator:kick':
					{
						// Need some feedback
						this.close();

						break;
					}

					case 'gotRole':
					{
						const { peerId, role } = notification.data;

						if (peerId === this._peerId)
						{
							store.dispatch(meActions.addRole(role));

							store.dispatch(requestActions.notify(
								{
									text : intl.formatMessage({
										id             : 'roles.gotRole',
										defaultMessage : 'You got the role: {role}'
									}, {
										role
									})
								}));
						}
						else
							store.dispatch(peerActions.addPeerRole(peerId, role));

						break;
					}

					case 'lostRole':
					{
						const { peerId, role } = notification.data;

						if (peerId === this._peerId)
						{
							store.dispatch(meActions.removeRole(role));

							store.dispatch(requestActions.notify(
								{
									text : intl.formatMessage({
										id             : 'roles.lostRole',
										defaultMessage : 'You lost the role: {role}'
									}, {
										role
									})
								}));
						}
						else
							store.dispatch(peerActions.removePeerRole(peerId, role));

						break;
					}
	
					default:
					{
						logger.error(
							'unknown notification.method "%s"', notification.method);
					}
				}
			}
			catch (error)
			{
				logger.error('error on socket "notification" event failed:"%o"', error);

				store.dispatch(requestActions.notify(
					{
						type : 'error',
						text : intl.formatMessage({
							id             : 'socket.requestError',
							defaultMessage : 'Error on server request'
						})
					}));
			}

		});
	}

	async _joinRoom({ joinVideo })
	{
		logger.debug('_joinRoom()');

		const { displayName } = store.getState().settings;
		const { picture } = store.getState().me;

		try
		{
			this._torrentSupport = WebTorrent.WEBRTC_SUPPORT;

			this._webTorrent = this._torrentSupport && new WebTorrent({
				tracker : {
					rtcConfig : {
						iceServers : this._turnServers
					}
				}
			});

			this._webTorrent.on('error', (error) =>
			{
				logger.error('Filesharing [error:"%o"]', error);
	
				store.dispatch(requestActions.notify(
					{
						type : 'error',
						text : intl.formatMessage({
							id             : 'filesharing.error',
							defaultMessage : 'There was a filesharing error'
						})
					}));
			});

<<<<<<< HEAD
=======
		try
		{
			this._torrentSupport = WebTorrent.WEBRTC_SUPPORT;

			this._webTorrent = this._torrentSupport && new WebTorrent({
				tracker : {
					rtcConfig : {
						iceServers : this._turnServers
					}
				}
			});

			this._webTorrent.on('error', (error) =>
			{
				logger.error('Filesharing [error:"%o"]', error);
	
				store.dispatch(requestActions.notify(
					{
						type : 'error',
						text : intl.formatMessage({
							id             : 'filesharing.error',
							defaultMessage : 'There was a filesharing error'
						})
					}));
			});

>>>>>>> 2e552fb0
			this._mediasoupDevice = new mediasoupClient.Device();

			const routerRtpCapabilities =
				await this.sendRequest('getRouterRtpCapabilities');

			routerRtpCapabilities.headerExtensions = routerRtpCapabilities.headerExtensions
				.filter((ext) => ext.uri !== 'urn:3gpp:video-orientation');

			await this._mediasoupDevice.load({ routerRtpCapabilities });

			if (this._produce)
			{
				const transportInfo = await this.sendRequest(
					'createWebRtcTransport',
					{
						forceTcp  : this._forceTcp,
						producing : true,
						consuming : false
					});

				const {
					id,
					iceParameters,
					iceCandidates,
					dtlsParameters
				} = transportInfo;

				this._sendTransport = this._mediasoupDevice.createSendTransport(
					{
						id,
						iceParameters,
						iceCandidates,
						dtlsParameters,
						iceServers             : this._turnServers,
						// TODO: Fix for issue #72
						iceTransportPolicy     : this._device.flag === 'firefox' && this._turnServers ? 'relay' : undefined,
						proprietaryConstraints : PC_PROPRIETARY_CONSTRAINTS
					});

				this._sendTransport.on(
					'connect', ({ dtlsParameters }, callback, errback) => // eslint-disable-line no-shadow
					{
						this.sendRequest(
							'connectWebRtcTransport',
							{
								transportId : this._sendTransport.id,
								dtlsParameters
							})
							.then(callback)
							.catch(errback);
					});

				this._sendTransport.on(
					'produce', async ({ kind, rtpParameters, appData }, callback, errback) =>
					{
						try
						{
							// eslint-disable-next-line no-shadow
							const { id } = await this.sendRequest(
								'produce',
								{
									transportId : this._sendTransport.id,
									kind,
									rtpParameters,
									appData
								});

							callback({ id });
						}
						catch (error)
						{
							errback(error);
						}
					});
			}

			const transportInfo = await this.sendRequest(
				'createWebRtcTransport',
				{
					forceTcp  : this._forceTcp,
					producing : false,
					consuming : true
				});

			const {
				id,
				iceParameters,
				iceCandidates,
				dtlsParameters
			} = transportInfo;

			this._recvTransport = this._mediasoupDevice.createRecvTransport(
				{
					id,
					iceParameters,
					iceCandidates,
					dtlsParameters,
					iceServers         : this._turnServers,
					// TODO: Fix for issue #72
					iceTransportPolicy : this._device.flag === 'firefox' && this._turnServers ? 'relay' : undefined
				});

			this._recvTransport.on(
				'connect', ({ dtlsParameters }, callback, errback) => // eslint-disable-line no-shadow
				{
					this.sendRequest(
						'connectWebRtcTransport',
						{
							transportId : this._recvTransport.id,
							dtlsParameters
						})
						.then(callback)
						.catch(errback);
				});

			// Set our media capabilities.
			store.dispatch(meActions.setMediaCapabilities(
				{
					canSendMic     : this._mediasoupDevice.canProduce('audio'),
					canSendWebcam  : this._mediasoupDevice.canProduce('video'),
					canShareScreen : this._mediasoupDevice.canProduce('video') &&
						this._screenSharing.isScreenShareAvailable(),
					canShareFiles : this._torrentSupport
				}));

<<<<<<< HEAD
			const {
				authenticated,
				roles,
				peers,
				tracker,
				permissionsFromRoles,
				userRoles,
				chatHistory,
				fileHistory,
				lastNHistory,
				locked,
				lobbyPeers,
				accessCode
			} = await this.sendRequest(
=======
			const { peers, authenticated } = await this.sendRequest(
>>>>>>> 2e552fb0
				'join',
				{
					displayName     : displayName,
					picture         : picture,
					rtpCapabilities : this._mediasoupDevice.rtpCapabilities
				});

<<<<<<< HEAD
			logger.debug(
				'_joinRoom() joined [authenticated:"%s", peers:"%o", roles:"%o"]',
				authenticated,
				peers,
				roles
			);

			tracker && (this._tracker = tracker);

			store.dispatch(meActions.loggedIn(authenticated));

			store.dispatch(roomActions.setUserRoles(userRoles));
			store.dispatch(roomActions.setPermissionsFromRoles(permissionsFromRoles));

			const myRoles = store.getState().me.roles;

			for (const role of roles)
			{
				if (!myRoles.includes(role))
				{
					store.dispatch(meActions.addRole(role));

					store.dispatch(requestActions.notify(
						{
							text : intl.formatMessage({
								id             : 'roles.gotRole',
								defaultMessage : `You got the role: ${role}`
							})
						}));
				}
			}
=======
			store.dispatch(meActions.loggedIn(authenticated));

			logger.debug('_joinRoom() joined, got peers [peers:"%o"]', peers);
>>>>>>> 2e552fb0

			for (const peer of peers)
			{
				store.dispatch(
					peerActions.addPeer({ ...peer, consumers: [] }));
			}

			this._spotlights.addPeers(peers);

			this._spotlights.on('spotlights-updated', (spotlights) =>
			{
				store.dispatch(roomActions.setSpotlights(spotlights));
				this.updateSpotlights(spotlights);
			});

<<<<<<< HEAD
			(chatHistory.length > 0) && store.dispatch(
				chatActions.addChatHistory(chatHistory));

			(fileHistory.length > 0) && store.dispatch(
				fileActions.addFileHistory(fileHistory));

			if (lastNHistory.length > 0)
			{
				logger.debug('_joinRoom() | got lastN history');

				this._spotlights.addSpeakerList(
					lastNHistory.filter((peerId) => peerId !== this._peerId)
				);
			}

			locked ? 
				store.dispatch(roomActions.setRoomLocked()) :
				store.dispatch(roomActions.setRoomUnLocked());

			(lobbyPeers.length > 0) && lobbyPeers.forEach((peer) =>
			{
				store.dispatch(
					lobbyPeerActions.addLobbyPeer(peer.peerId));
				store.dispatch(
					lobbyPeerActions.setLobbyPeerDisplayName(peer.displayName, peer.peerId));
				store.dispatch(
					lobbyPeerActions.setLobbyPeerPicture(peer.picture));
			});

			(accessCode != null) && store.dispatch(
				roomActions.setAccessCode(accessCode));

=======
>>>>>>> 2e552fb0
			// Don't produce if explicitly requested to not to do it.
			if (this._produce)
			{
				if (this._mediasoupDevice.canProduce('audio'))
					if (!this._muted)
					{
						await this.enableMic();
						if (peers.length > 4) 
							this.muteMic();
					}

				if (joinVideo && this._mediasoupDevice.canProduce('video'))
					this.enableWebcam();
			}
			
			await this._updateAudioOutputDevices();

			const { selectedAudioOutputDevice } = store.getState().settings;

			if (!selectedAudioOutputDevice && this._audioOutputDevices !== {})
			{
				store.dispatch(
					settingsActions.setSelectedAudioOutputDevice(
						Object.keys(this._audioOutputDevices)[0]
					)
				);
			}
		
			store.dispatch(roomActions.setRoomState('connected'));

			// Clean all the existing notifications.
			store.dispatch(notificationActions.removeAllNotifications());

			store.dispatch(requestActions.notify(
				{
					text : intl.formatMessage({
						id             : 'room.joined',
						defaultMessage : 'You have joined the room'
					})
				}));

			this._spotlights.start();
		}
		catch (error)
		{
			logger.error('_joinRoom() failed:"%o"', error);

			store.dispatch(requestActions.notify(
				{
					type : 'error',
					text : intl.formatMessage({
						id             : 'room.cantJoin',
						defaultMessage : 'Unable to join the room'
					})
				}));

			this.close();
		}
	}

	async lockRoom()
	{
		logger.debug('lockRoom()');

		try
		{
			await this.sendRequest('lockRoom');

			store.dispatch(
				roomActions.setRoomLocked());

			store.dispatch(requestActions.notify(
				{
					text : intl.formatMessage({
						id             : 'room.youLocked',
						defaultMessage : 'You locked the room'
					})
				}));
		}
		catch (error)
		{
			store.dispatch(requestActions.notify(
				{
					type : 'error',
					text : intl.formatMessage({
						id             : 'room.cantLock',
						defaultMessage : 'Unable to lock the room'
					})
				}));

			logger.error('lockRoom() | failed: %o', error);
		}
	}

	async unlockRoom()
	{
		logger.debug('unlockRoom()');

		try
		{
			await this.sendRequest('unlockRoom');

			store.dispatch(
				roomActions.setRoomUnLocked());

			store.dispatch(requestActions.notify(
				{
					text : intl.formatMessage({
						id             : 'room.youUnLocked',
						defaultMessage : 'You unlocked the room'
					})
				}));
		}
		catch (error)
		{
			store.dispatch(requestActions.notify(
				{
					type : 'error',
					text : intl.formatMessage({
						id             : 'room.cantUnLock',
						defaultMessage : 'Unable to unlock the room'
					})
				}));

			logger.error('unlockRoom() | failed: %o', error);
		}
	}

	async setAccessCode(code)
	{
		logger.debug('setAccessCode()');

		try
		{
			await this.sendRequest('setAccessCode', { accessCode: code });

			store.dispatch(
				roomActions.setAccessCode(code));

			store.dispatch(requestActions.notify(
				{
					text : 'Access code saved.'
				}));
		}
		catch (error)
		{
			logger.error('setAccessCode() | failed: %o', error);
			store.dispatch(requestActions.notify(
				{
					type : 'error',
					text : 'Unable to set access code.'
				}));
		}
	}

	async setJoinByAccessCode(value)
	{
		logger.debug('setJoinByAccessCode()');

		try
		{
			await this.sendRequest('setJoinByAccessCode', { joinByAccessCode: value });

			store.dispatch(
				roomActions.setJoinByAccessCode(value));

			store.dispatch(requestActions.notify(
				{
					text : `You switched Join by access-code to ${value}`
				}));
		}
		catch (error)
		{
			logger.error('setAccessCode() | failed: %o', error);
			store.dispatch(requestActions.notify(
				{
					type : 'error',
					text : 'Unable to set join by access code.'
				}));
		}
	}

	async addExtraVideo(videoDeviceId)
	{
		logger.debug(
			'addExtraVideo() [videoDeviceId:"%s"]',
			videoDeviceId
		);

		store.dispatch(
			roomActions.setExtraVideoOpen(false));

		if (!this._mediasoupDevice.canProduce('video'))
		{
			logger.error('enableWebcam() | cannot produce video');

			return;
		}

		let track;

		store.dispatch(
			meActions.setWebcamInProgress(true));

		try
		{
			const device = this._webcams[videoDeviceId];
			const resolution = store.getState().settings.resolution;

			if (!device)
				throw new Error('no webcam devices');
			
			logger.debug(
				'addExtraVideo() | new selected webcam [device:%o]',
				device);

			logger.debug('_setWebcamProducer() | calling getUserMedia()');

			const stream = await navigator.mediaDevices.getUserMedia(
				{
					video :
					{
						deviceId : { ideal: videoDeviceId },
						...VIDEO_CONSTRAINS[resolution]
					}
				});

			track = stream.getVideoTracks()[0];

			let producer;

			if (this._useSimulcast)
			{
				// If VP9 is the only available video codec then use SVC.
				const firstVideoCodec = this._mediasoupDevice
					.rtpCapabilities
					.codecs
					.find((c) => c.kind === 'video');

				let encodings;

				if (firstVideoCodec.mimeType.toLowerCase() === 'video/vp9')
					encodings = VIDEO_KSVC_ENCODINGS;
				else if ('simulcastEncodings' in window.config)
					encodings = window.config.simulcastEncodings;
				else
					encodings = VIDEO_SIMULCAST_ENCODINGS;

				producer = await this._sendTransport.produce(
					{
						track,
						encodings,
						codecOptions :
						{
							videoGoogleStartBitrate : 1000
						},
						appData : 
						{
							source : 'extravideo'
						}
					});
			}
			else
			{
				producer = await this._sendTransport.produce({
					track,
					appData : 
					{
						source : 'extravideo'
					}
				});
			}

			this._extraVideoProducers.set(producer.id, producer);

			store.dispatch(producerActions.addProducer(
				{
					id            : producer.id,
					deviceLabel   : device.label,
					source        : 'extravideo',
					paused        : producer.paused,
					track         : producer.track,
					rtpParameters : producer.rtpParameters,
					codec         : producer.rtpParameters.codecs[0].mimeType.split('/')[1]
				}));

			// store.dispatch(settingsActions.setSelectedWebcamDevice(deviceId));

			await this._updateWebcams();

			producer.on('transportclose', () =>
			{
				this._extraVideoProducers.delete(producer.id);

				producer = null;
			});

			producer.on('trackended', () =>
			{
				store.dispatch(requestActions.notify(
					{
						type : 'error',
						text : intl.formatMessage({
							id             : 'devices.cameraDisconnected',
							defaultMessage : 'Camera disconnected'
						})
					}));

				this.disableExtraVideo(producer.id)
					.catch(() => {});
			});

			logger.debug('addExtraVideo() succeeded');
		}
		catch (error)
		{
			logger.error('addExtraVideo() failed:%o', error);

			store.dispatch(requestActions.notify(
				{
					type : 'error',
					text : intl.formatMessage({
						id             : 'devices.cameraError',
						defaultMessage : 'An error occurred while accessing your camera'
					})
				}));

			if (track)
				track.stop();
		}

		store.dispatch(
			meActions.setWebcamInProgress(false));
	}

	async enableMic()
	{
		if (this._micProducer)
			return;

		if (this._mediasoupDevice && !this._mediasoupDevice.canProduce('audio'))
		{
			logger.error('enableMic() | cannot produce audio');

			return;
		}

		let track;

		store.dispatch(
			meActions.setAudioInProgress(true));

		try
		{
			const deviceId = await this._getAudioDeviceId();

			const device = this._audioDevices[deviceId];

			if (!device)
				throw new Error('no audio devices');
			
			logger.debug(
				'enableMic() | new selected audio device [device:%o]',
				device);

			logger.debug('enableMic() | calling getUserMedia()');

			const stream = await navigator.mediaDevices.getUserMedia(
				{
					audio : {
						deviceId : { ideal: deviceId }
					}
				}
			);

			track = stream.getAudioTracks()[0];

			this._micProducer = await this._sendTransport.produce(
				{
					track,
					codecOptions :
					{
						opusStereo          : false,
						opusDtx             : true,
						opusFec             : true,
						opusPtime           : '3',
						opusMaxPlaybackRate	: 48000
					},
					appData : 
					{ source: 'mic' }
				});

			store.dispatch(producerActions.addProducer(
				{
					id            : this._micProducer.id,
					source        : 'mic',
					paused        : this._micProducer.paused,
					track         : this._micProducer.track,
					rtpParameters : this._micProducer.rtpParameters,
					codec         : this._micProducer.rtpParameters.codecs[0].mimeType.split('/')[1]
				}));

			store.dispatch(settingsActions.setSelectedAudioDevice(deviceId));

			await this._updateAudioDevices();

			this._micProducer.on('transportclose', () =>
			{
				this._micProducer = null;
			});

			this._micProducer.on('trackended', () =>
			{
				store.dispatch(requestActions.notify(
					{
						type : 'error',
						text : intl.formatMessage({
							id             : 'devices.microphoneDisconnected',
							defaultMessage : 'Microphone disconnected'
						})
					}));

				this.disableMic()
					.catch(() => {});
			});

			this._micProducer.volume = 0;

			if (this._hark != null)
				this._hark.stop();

			if (this._harkStream != null)
				this._harkStream.getAudioTracks()[0].stop();

			this._harkStream = new MediaStream();

			this._harkStream.addTrack(track.clone());

			if (!this._harkStream.getAudioTracks()[0])
				throw new Error('enableMic(): given stream has no audio track');

			this._hark = hark(this._harkStream, { play: false });

			// eslint-disable-next-line no-unused-vars
			this._hark.on('volume_change', (dBs, threshold) =>
			{
				// The exact formula to convert from dBs (-100..0) to linear (0..1) is:
				//   Math.pow(10, dBs / 20)
				// However it does not produce a visually useful output, so let exaggerate
				// it a bit. Also, let convert it from 0..1 to 0..10 and avoid value 1 to
				// minimize component renderings.
				let volume = Math.round(Math.pow(10, dBs / 85) * 10);

				if (volume === 1)
					volume = 0;

				volume = Math.round(volume);

				if (this._micProducer && volume !== this._micProducer.volume)
				{
					this._micProducer.volume = volume;

					store.dispatch(peerVolumeActions.setPeerVolume(this._peerId, volume));
				}
			});
			this._hark.on('speaking', function() 
			{
				store.dispatch(meActions.setIsSpeaking(true));
			});
			this._hark.on('stopped_speaking', function() 
			{
				store.dispatch(meActions.setIsSpeaking(false));
			});
		}
		catch (error)
		{
			logger.error('enableMic() failed:%o', error);

			store.dispatch(requestActions.notify(
				{
					type : 'error',
					text : intl.formatMessage({
						id             : 'devices.microphoneError',
						defaultMessage : 'An error occurred while accessing your microphone'
					})
				}));

			if (track)
				track.stop();

		}

		store.dispatch(
			meActions.setAudioInProgress(false));
	}

	async disableMic()
	{
		logger.debug('disableMic()');

		if (!this._micProducer)
			return;

		store.dispatch(meActions.setAudioInProgress(true));

		this._micProducer.close();

		store.dispatch(
			producerActions.removeProducer(this._micProducer.id));

		try
		{
			await this.sendRequest(
				'closeProducer', { producerId: this._micProducer.id });
		}
		catch (error)
		{
			logger.error('disableMic() [error:"%o"]', error);
		}

		this._micProducer = null;

		store.dispatch(meActions.setAudioInProgress(false));
	}

	async enableScreenSharing()
	{
		if (this._screenSharingProducer)
			return;

		if (!this._mediasoupDevice.canProduce('video'))
		{
			logger.error('enableScreenSharing() | cannot produce video');

			return;
		}

		let track;

		store.dispatch(meActions.setScreenShareInProgress(true));

		try
		{
			const available = this._screenSharing.isScreenShareAvailable();

			if (!available)
				throw new Error('screen sharing not available');

			logger.debug('enableScreenSharing() | calling getUserMedia()');

			const stream = await this._screenSharing.start({
				width     : 1920,
				height    : 1080,
				frameRate : 5
			});

			track = stream.getVideoTracks()[0];

			if (this._useSharingSimulcast)
			{
				// If VP9 is the only available video codec then use SVC.
				const firstVideoCodec = this._mediasoupDevice
					.rtpCapabilities
					.codecs
					.find((c) => c.kind === 'video');

				let encodings;

				if (firstVideoCodec.mimeType.toLowerCase() === 'video/vp9')
				{
					encodings = VIDEO_SVC_ENCODINGS;
				}
				else if ('simulcastEncodings' in window.config)
				{
					encodings = window.config.simulcastEncodings
						.map((encoding) => ({ ...encoding, dtx: true }));
				}
				else
				{
					encodings = VIDEO_SIMULCAST_ENCODINGS
						.map((encoding) => ({ ...encoding, dtx: true }));
				}

				this._screenSharingProducer = await this._sendTransport.produce(
					{
						track,
						encodings,
						codecOptions :
						{
							videoGoogleStartBitrate : 1000
						},
						appData : 
						{
							source : 'screen'
						}
					});
			}
			else
			{
				this._screenSharingProducer = await this._sendTransport.produce({
					track,
					appData : 
					{
						source : 'screen'
					}
				});
			}

			store.dispatch(producerActions.addProducer(
				{
					id            : this._screenSharingProducer.id,
					deviceLabel   : 'screen',
					source        : 'screen',
					paused        : this._screenSharingProducer.paused,
					track         : this._screenSharingProducer.track,
					rtpParameters : this._screenSharingProducer.rtpParameters,
					codec         : this._screenSharingProducer.rtpParameters.codecs[0].mimeType.split('/')[1]
				}));

			this._screenSharingProducer.on('transportclose', () =>
			{
				this._screenSharingProducer = null;
			});

			this._screenSharingProducer.on('trackended', () =>
			{
				store.dispatch(requestActions.notify(
					{
						type : 'error',
						text : intl.formatMessage({
							id             : 'devices.screenSharingDisconnected',
							defaultMessage : 'Screen sharing disconnected'
						})
					}));

				this.disableScreenSharing()
					.catch(() => {});
			});

			logger.debug('enableScreenSharing() succeeded');
		}
		catch (error)
		{
			logger.error('enableScreenSharing() failed: %o', error);

			store.dispatch(requestActions.notify(
				{
					type : 'error',
					text : intl.formatMessage({
						id             : 'devices.screenSharingError',
						defaultMessage : 'An error occurred while accessing your screen'
					})
				}));

			if (track)
				track.stop();
		}

		store.dispatch(meActions.setScreenShareInProgress(false));
	}

	async disableScreenSharing()
	{
		logger.debug('disableScreenSharing()');

		if (!this._screenSharingProducer)
			return;

		store.dispatch(meActions.setScreenShareInProgress(true));

		this._screenSharingProducer.close();

		store.dispatch(
			producerActions.removeProducer(this._screenSharingProducer.id));

		try
		{
			await this.sendRequest(
				'closeProducer', { producerId: this._screenSharingProducer.id });
		}
		catch (error)
		{
			logger.error('disableScreenSharing() [error:"%o"]', error);
		}

		this._screenSharingProducer = null;

		store.dispatch(meActions.setScreenShareInProgress(false));
	}

	async enableWebcam()
	{

		if (this._webcamProducer)
			return;

		if (!this._mediasoupDevice.canProduce('video'))
		{
			logger.error('enableWebcam() | cannot produce video');

			return;
		}

		let track;

		store.dispatch(
			meActions.setWebcamInProgress(true));

		try
		{
			const deviceId = await this._getWebcamDeviceId();

			const device = this._webcams[deviceId];
			const resolution = store.getState().settings.resolution;

			if (!device)
				throw new Error('no webcam devices');
			
			logger.debug(
				'_setWebcamProducer() | new selected webcam [device:%o]',
				device);

			logger.debug('_setWebcamProducer() | calling getUserMedia()');

			const stream = await navigator.mediaDevices.getUserMedia(
				{
					video :
					{
						deviceId : { ideal: deviceId },
						...VIDEO_CONSTRAINS[resolution]
					}
				});

			track = stream.getVideoTracks()[0];

			if (this._useSimulcast)
			{
				// If VP9 is the only available video codec then use SVC.
				const firstVideoCodec = this._mediasoupDevice
					.rtpCapabilities
					.codecs
					.find((c) => c.kind === 'video');

				let encodings;

				if (firstVideoCodec.mimeType.toLowerCase() === 'video/vp9')
					encodings = VIDEO_KSVC_ENCODINGS;
				else if ('simulcastEncodings' in window.config)
					encodings = window.config.simulcastEncodings;
				else
					encodings = VIDEO_SIMULCAST_ENCODINGS;

				this._webcamProducer = await this._sendTransport.produce(
					{
						track,
						encodings,
						codecOptions :
						{
							videoGoogleStartBitrate : 1000
						},
						appData : 
						{
							source : 'webcam'
						}
					});
			}
			else
			{
				this._webcamProducer = await this._sendTransport.produce({
					track,
					appData : 
					{
						source : 'webcam'
					}
				});
			}

			store.dispatch(producerActions.addProducer(
				{
					id            : this._webcamProducer.id,
					deviceLabel   : device.label,
					source        : 'webcam',
					paused        : this._webcamProducer.paused,
					track         : this._webcamProducer.track,
					rtpParameters : this._webcamProducer.rtpParameters,
					codec         : this._webcamProducer.rtpParameters.codecs[0].mimeType.split('/')[1]
				}));

			store.dispatch(settingsActions.setSelectedWebcamDevice(deviceId));

			await this._updateWebcams();

			this._webcamProducer.on('transportclose', () =>
			{
				this._webcamProducer = null;
			});

			this._webcamProducer.on('trackended', () =>
			{
				store.dispatch(requestActions.notify(
					{
						type : 'error',
						text : intl.formatMessage({
							id             : 'devices.cameraDisconnected',
							defaultMessage : 'Camera disconnected'
						})
					}));

				this.disableWebcam()
					.catch(() => {});
			});

			logger.debug('_setWebcamProducer() succeeded');
		}
		catch (error)
		{
			logger.error('_setWebcamProducer() failed:%o', error);

			store.dispatch(requestActions.notify(
				{
					type : 'error',
					text : intl.formatMessage({
						id             : 'devices.cameraError',
						defaultMessage : 'An error occurred while accessing your camera'
					})
				}));

			if (track)
				track.stop();
		}

		store.dispatch(
			meActions.setWebcamInProgress(false));
	}

	async disableExtraVideo(id)
	{
		logger.debug('disableExtraVideo()');

		const producer = this._extraVideoProducers.get(id);

		if (!producer)
			return;

		store.dispatch(meActions.setWebcamInProgress(true));

		producer.close();

		store.dispatch(
			producerActions.removeProducer(id));

		try
		{
			await this.sendRequest(
				'closeProducer', { producerId: id });
		}
		catch (error)
		{
			logger.error('disableWebcam() [error:"%o"]', error);
		}

		this._extraVideoProducers.delete(id);

		store.dispatch(meActions.setWebcamInProgress(false));
	}

	async disableWebcam()
	{
		logger.debug('disableWebcam()');

		if (!this._webcamProducer)
			return;

		store.dispatch(meActions.setWebcamInProgress(true));

		this._webcamProducer.close();

		store.dispatch(
			producerActions.removeProducer(this._webcamProducer.id));

		try
		{
			await this.sendRequest(
				'closeProducer', { producerId: this._webcamProducer.id });
		}
		catch (error)
		{
			logger.error('disableWebcam() [error:"%o"]', error);
		}

		this._webcamProducer = null;

		store.dispatch(meActions.setWebcamInProgress(false));
	}

	async _updateAudioDevices()
	{
		logger.debug('_updateAudioDevices()');

		// Reset the list.
		this._audioDevices = {};

		try
		{
			logger.debug('_updateAudioDevices() | calling enumerateDevices()');

			const devices = await navigator.mediaDevices.enumerateDevices();

			for (const device of devices)
			{
				if (device.kind !== 'audioinput')
					continue;

				this._audioDevices[device.deviceId] = device;
			}

			store.dispatch(
				meActions.setAudioDevices(this._audioDevices));
		}
		catch (error)
		{
			logger.error('_updateAudioDevices() failed:%o', error);
		}
	}

	async _updateWebcams()
	{
		logger.debug('_updateWebcams()');

		// Reset the list.
		this._webcams = {};

		try
		{
			logger.debug('_updateWebcams() | calling enumerateDevices()');

			const devices = await navigator.mediaDevices.enumerateDevices();

			for (const device of devices)
			{
				if (device.kind !== 'videoinput')
					continue;

				this._webcams[device.deviceId] = device;
			}

			store.dispatch(
				meActions.setWebcamDevices(this._webcams));
		}
		catch (error)
		{
			logger.error('_updateWebcams() failed:%o', error);
		}
	}

	async _getAudioDeviceId()
	{
		logger.debug('_getAudioDeviceId()');

		try
		{
			logger.debug('_getAudioDeviceId() | calling _updateAudioDeviceId()');

			await this._updateAudioDevices();

			const { selectedAudioDevice } = store.getState().settings;

			if (selectedAudioDevice && this._audioDevices[selectedAudioDevice])
				return selectedAudioDevice;
			else
			{
				const audioDevices = Object.values(this._audioDevices);

				return audioDevices[0] ? audioDevices[0].deviceId : null;
			}
		}
		catch (error)
		{
			logger.error('_getAudioDeviceId() failed:%o', error);
		}
	}

	async _getWebcamDeviceId()
	{
		logger.debug('_getWebcamDeviceId()');

		try
		{
			logger.debug('_getWebcamDeviceId() | calling _updateWebcams()');

			await this._updateWebcams();

			const { selectedWebcam } = store.getState().settings;

			if (selectedWebcam && this._webcams[selectedWebcam])
				return selectedWebcam;
			else
			{
				const webcams = Object.values(this._webcams);

				return webcams[0] ? webcams[0].deviceId : null;
			}
		}
		catch (error)
		{
			logger.error('_getWebcamDeviceId() failed:%o', error);
		}
	}

	async _updateAudioOutputDevices()
	{
		logger.debug('_updateAudioOutputDevices()');

		// Reset the list.
		this._audioOutputDevices = {};

		try
		{
			logger.debug('_updateAudioOutputDevices() | calling enumerateDevices()');

			const devices = await navigator.mediaDevices.enumerateDevices();

			for (const device of devices)
			{
				if (device.kind !== 'audiooutput')
					continue;

				this._audioOutputDevices[device.deviceId] = device;
			}

			store.dispatch(
				meActions.setAudioOutputDevices(this._audioOutputDevices));
		}
		catch (error)
		{
			logger.error('_updateAudioOutputDevices() failed:%o', error);
		}
	}

}<|MERGE_RESOLUTION|>--- conflicted
+++ resolved
@@ -282,13 +282,8 @@
 
 	_startKeyListener()
 	{
-<<<<<<< HEAD
-		// Add keydown event listener on document
-		document.addEventListener('keydown', (event) =>
-=======
 		// Add keypress event listener on document
 		document.addEventListener('keypress', (event) =>
->>>>>>> 2e552fb0
 		{
 			if (event.repeat) return;
 			const key = String.fromCharCode(event.which);
@@ -775,9 +770,8 @@
 		createTorrent(files, (err, torrent) =>
 		{
 			if (err)
-<<<<<<< HEAD
-			{
-				store.dispatch(requestActions.notify(
+			{
+				return store.dispatch(requestActions.notify(
 					{
 						type : 'error',
 						text : intl.formatMessage({
@@ -785,51 +779,18 @@
 							defaultMessage : 'Unable to share file'
 						})
 					}));
-
-				return;
 			}
 
 			const existingTorrent = this._webTorrent.get(torrent);
 
 			if (existingTorrent)
-=======
->>>>>>> 2e552fb0
-			{
-				return store.dispatch(requestActions.notify(
-					{
-						type : 'error',
-						text : intl.formatMessage({
-							id             : 'filesharing.unableToShare',
-							defaultMessage : 'Unable to share file'
-						})
-					}));
-			}
-
-<<<<<<< HEAD
-				store.dispatch(fileActions.addFile(
-					this._peerId,
-					existingTorrent.magnetURI
-				));
-
-				this._sendFile(existingTorrent.magnetURI);
-
-				return;
-=======
-			const existingTorrent = this._webTorrent.get(torrent);
-
-			if (existingTorrent)
 			{
 				return this._sendFile(existingTorrent.magnetURI);
->>>>>>> 2e552fb0
 			}
 
 			this._webTorrent.seed(
 				files,
-<<<<<<< HEAD
-				{ announceList: [ [ this._tracker ] ] },
-=======
 				{ announceList: [ [ 'wss://tracker.lab.vvc.niif.hu:443' ] ] },
->>>>>>> 2e552fb0
 				(newTorrent) =>
 				{
 					store.dispatch(requestActions.notify(
@@ -1236,45 +1197,6 @@
 						...VIDEO_CONSTRAINS[resolution]
 					}
 				});
-<<<<<<< HEAD
-
-			if (stream)
-			{
-				const track = stream.getVideoTracks()[0];
-
-				if (track)
-				{
-					if (this._webcamProducer)
-					{
-						await this._webcamProducer.replaceTrack({ track });
-					}
-					else 
-					{
-						this._webcamProducer = await this._sendTransport.produce({
-							track,
-							appData : 
-							{
-								source : 'webcam'
-							}
-						});	
-					}
-		
-					store.dispatch(
-						producerActions.setProducerTrack(this._webcamProducer.id, track));
-
-				}
-				else
-				{
-					logger.warn('getVideoTracks Error: First Video Track is null');
-				}
-	
-			}
-			else
-			{
-				logger.warn('getUserMedia Error: Stream is null!');
-			}
-
-=======
 			if (stream){
 				const track = stream.getVideoTracks()[0];
 				if (track) {
@@ -1290,7 +1212,6 @@
 			} else {
 				logger.warn ('getUserMedia Error: Stream is null!') 
 			}
->>>>>>> 2e552fb0
 			store.dispatch(settingsActions.setSelectedWebcamDevice(deviceId));
 
 			await this._updateWebcams();
@@ -2679,35 +2600,6 @@
 					}));
 			});
 
-<<<<<<< HEAD
-=======
-		try
-		{
-			this._torrentSupport = WebTorrent.WEBRTC_SUPPORT;
-
-			this._webTorrent = this._torrentSupport && new WebTorrent({
-				tracker : {
-					rtcConfig : {
-						iceServers : this._turnServers
-					}
-				}
-			});
-
-			this._webTorrent.on('error', (error) =>
-			{
-				logger.error('Filesharing [error:"%o"]', error);
-	
-				store.dispatch(requestActions.notify(
-					{
-						type : 'error',
-						text : intl.formatMessage({
-							id             : 'filesharing.error',
-							defaultMessage : 'There was a filesharing error'
-						})
-					}));
-			});
-
->>>>>>> 2e552fb0
 			this._mediasoupDevice = new mediasoupClient.Device();
 
 			const routerRtpCapabilities =
@@ -2833,24 +2725,7 @@
 					canShareFiles : this._torrentSupport
 				}));
 
-<<<<<<< HEAD
-			const {
-				authenticated,
-				roles,
-				peers,
-				tracker,
-				permissionsFromRoles,
-				userRoles,
-				chatHistory,
-				fileHistory,
-				lastNHistory,
-				locked,
-				lobbyPeers,
-				accessCode
-			} = await this.sendRequest(
-=======
 			const { peers, authenticated } = await this.sendRequest(
->>>>>>> 2e552fb0
 				'join',
 				{
 					displayName     : displayName,
@@ -2858,13 +2733,9 @@
 					rtpCapabilities : this._mediasoupDevice.rtpCapabilities
 				});
 
-<<<<<<< HEAD
-			logger.debug(
-				'_joinRoom() joined [authenticated:"%s", peers:"%o", roles:"%o"]',
-				authenticated,
-				peers,
-				roles
-			);
+			store.dispatch(meActions.loggedIn(authenticated));
+
+			logger.debug('_joinRoom() joined, got peers [peers:"%o"]', peers);
 
 			tracker && (this._tracker = tracker);
 
@@ -2890,11 +2761,6 @@
 						}));
 				}
 			}
-=======
-			store.dispatch(meActions.loggedIn(authenticated));
-
-			logger.debug('_joinRoom() joined, got peers [peers:"%o"]', peers);
->>>>>>> 2e552fb0
 
 			for (const peer of peers)
 			{
@@ -2910,41 +2776,6 @@
 				this.updateSpotlights(spotlights);
 			});
 
-<<<<<<< HEAD
-			(chatHistory.length > 0) && store.dispatch(
-				chatActions.addChatHistory(chatHistory));
-
-			(fileHistory.length > 0) && store.dispatch(
-				fileActions.addFileHistory(fileHistory));
-
-			if (lastNHistory.length > 0)
-			{
-				logger.debug('_joinRoom() | got lastN history');
-
-				this._spotlights.addSpeakerList(
-					lastNHistory.filter((peerId) => peerId !== this._peerId)
-				);
-			}
-
-			locked ? 
-				store.dispatch(roomActions.setRoomLocked()) :
-				store.dispatch(roomActions.setRoomUnLocked());
-
-			(lobbyPeers.length > 0) && lobbyPeers.forEach((peer) =>
-			{
-				store.dispatch(
-					lobbyPeerActions.addLobbyPeer(peer.peerId));
-				store.dispatch(
-					lobbyPeerActions.setLobbyPeerDisplayName(peer.displayName, peer.peerId));
-				store.dispatch(
-					lobbyPeerActions.setLobbyPeerPicture(peer.picture));
-			});
-
-			(accessCode != null) && store.dispatch(
-				roomActions.setAccessCode(accessCode));
-
-=======
->>>>>>> 2e552fb0
 			// Don't produce if explicitly requested to not to do it.
 			if (this._produce)
 			{
