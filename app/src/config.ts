--- conflicted
+++ resolved
@@ -230,10 +230,6 @@
 			tcp : true
 		}
 	},
-<<<<<<< HEAD
-=======
-
->>>>>>> e703488a
 	// audio options
 	autoGainControl :
 	{
@@ -266,7 +262,6 @@
 		default : -60
 	},
 	sampleRate :
-<<<<<<< HEAD
 	{
 		doc     : 'The audio sample rate.',
 		format  : [ 8000, 16000, 24000, 44100, 48000 ],
@@ -324,7 +319,7 @@
 	audioPresets :
 	{
 		doc     : 'The audio presets.',
-		format  : '*',
+		format  : Object,
 		default :
 		{
 			conference :
@@ -371,111 +366,6 @@
 				opusPtime            : 60, // minimum packet time (10, 20, 40, 60)
 				opusMaxPlaybackRate  : 48000 // default : 48000 and don't go higher
 			}
-=======
-	{
-		doc     : 'The audio sample rate.',
-		format  : [ 8000, 16000, 24000, 44100, 48000 ],
-		default : 48000
-	},
-	channelCount :
-	{
-		doc     : 'The audio channels count.',
-		format  : [ 1, 2 ],
-		default : 1
-	},
-	sampleSize :
-	{
-		doc     : 'The audio sample size count.',
-		format  : [ 8, 16, 24, 32 ],
-		default : 16
-	},
-	opusStereo :
-	{
-		doc     : 'If OPUS FEC stereo be enabled.',
-		format  : 'Boolean',
-		default : false
-	},
-	opusDtx :
-	{
-		doc     : 'If OPUS DTX should be enabled.',
-		format  : 'Boolean',
-		default : true
-	},
-	opusFec :
-	{
-		doc     : 'If OPUS FEC should be enabled.',
-		format  : 'Boolean',
-		default : true
-	},
-	opusPtime :
-	{
-		doc     : 'The OPUS packet time.',
-		format  : [ 3, 5, 10, 20, 30, 40, 50, 60 ],
-		default : 20
-	},
-	opusMaxPlaybackRate :
-	{
-		doc     : 'The OPUS playback rate.',
-		format  : [ 8000, 16000, 24000, 44100, 48000 ],
-		default : 48000
-	},
-	// audio presets profiles
-	audioPreset :
-	{
-		doc     : 'The audio preset',
-		format  : 'String',
-		default : 'conference'
-	},
-	audioPresets :
-	{
-		doc     : 'The audio presets.',
-		format  : Object,
-		default :
-		{
-			conference :
-			{
-				name                 : 'Conference audio',
-				autoGainControl      : true, // default : true
-				echoCancellation     : true, // default : true 
-				noiseSuppression     : true, // default : true 
-				// Automatically unmute speaking above noiseThreshold
-				voiceActivatedUnmute : false, // default : false 
-				// This is only for voiceActivatedUnmute and audio-indicator
-				noiseThreshold       : -60, // default -60
-				// will not eat that much bandwidth thanks to opus
-				sampleRate           : 48000, // default : 48000 and don't go higher
-				// usually mics are mono so this saves bandwidth
-				channelCount         : 1, // default : 1
-				sampleSize           : 16, // default : 16
-				// usually mics are mono so this saves bandwidth
-				opusStereo           : false, // default : false
-				opusDtx              : true, // default : true / will save bandwidth 
-				opusFec              : true, // default : true / forward error correction
-				opusPtime            : 20, // minimum packet time (10, 20, 40, 60)
-				opusMaxPlaybackRate  : 48000 // default : 48000 and don't go higher
-			},
-			hifi :
-			{
-				name                 : 'HiFi streaming',
-				autoGainControl      : false, // default : true
-				echoCancellation     : false, // default : true 
-				noiseSuppression     : false, // default : true 
-				// Automatically unmute speaking above noiseThreshold
-				voiceActivatedUnmute : false, // default : false 
-				// This is only for voiceActivatedUnmute and audio-indicator
-				noiseThreshold       : -60, // default -60
-				// will not eat that much bandwidth thanks to opus
-				sampleRate           : 48000, // default : 48000 and don't go higher
-				// usually mics are mono so this saves bandwidth
-				channelCount         : 2, // default : 1
-				sampleSize           : 16, // default : 16
-				// usually mics are mono so this saves bandwidth
-				opusStereo           : true, // default : false
-				opusDtx              : false, // default : true / will save bandwidth 
-				opusFec              : true, // default : true / forward error correction
-				opusPtime            : 60, // minimum packet time (10, 20, 40, 60)
-				opusMaxPlaybackRate  : 48000 // default : 48000 and don't go higher
-			}
 		}
 	},
 
@@ -500,7 +390,6 @@
 			'opusPtime'            : 20,
 			'opusMaxPlaybackRate'  : 48000,
 			'volume'               : 1.0
->>>>>>> e703488a
 		}
 	},
 
@@ -791,12 +680,9 @@
 };
 \`\`\`
 
-<<<<<<< HEAD
-=======
 An example configuration file with all properties set to default values
 can be found here: [config.example.js](public/config/config.example.js).
 
->>>>>>> e703488a
 ## Configuration properties
 
 | Name | Description | Format | Default value |
@@ -807,29 +693,18 @@
 	{
 		const [ name, value ] = entry;
 
-<<<<<<< HEAD
-		data += `| ${name} | ${value.doc} | ${formatJson(value.format)} | \`${formatJson(value.default)}\` |\n`;
-=======
 		data += `| ${name} | ${value.doc.replace(/\n/g, ' ')} | ${formatJson(value.format)} | \`${formatJson(value.default)}\` |\n`;
->>>>>>> e703488a
 	});
 
 	data += `
 
 ---
 
-<<<<<<< HEAD
-*Document generated with:* \`yarn gen-config-docs\`
-=======
 *Document generated with:* \`yarn gen-config-docs\` *from:* [config.ts](src/config.ts).
->>>>>>> e703488a
 `;
 
 	return data;
 }
-<<<<<<< HEAD
-
-=======
 
 function dumpExampleConfigJs()
 {
@@ -866,17 +741,13 @@
 	return data;
 }
 
->>>>>>> e703488a
 // run the docs generator
 if (typeof window === 'undefined')
 {
 	import('fs').then((fs) =>
 	{
 		fs.writeFileSync('README.md', dumpDocsMarkdown());
-<<<<<<< HEAD
-=======
 		fs.writeFileSync('public/config/config.example.js', dumpExampleConfigJs());
->>>>>>> e703488a
 	});
 }
 
