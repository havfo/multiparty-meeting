import React, { Component, Fragment } from 'react';
import { connect } from 'react-redux';
import PropTypes from 'prop-types';
import { withSnackbar } from 'notistack';
import * as notificationActions from '../../actions/notificationActions';
<<<<<<< HEAD
import Button from '@material-ui/core/Button';
import VerifiedUserIcon from '@material-ui/icons/VerifiedUser';
import { FormattedMessage } from 'react-intl';

const notificationPosition = window.config.notificationPosition || 'right';
=======
import { config } from '../../config';
>>>>>>> ceeda291

class Notifications extends Component
{
	displayed = [];

	storeDisplayed = (id) =>
	{
		this.displayed = [ ...this.displayed, id ];
	};

	shouldComponentUpdate({ notifications: newNotifications = [] })
	{
		const { notifications: currentNotifications } = this.props;

		let notExists = false;

		for (let i = 0; i < newNotifications.length; i += 1)
		{
			if (notExists) continue;

			notExists = notExists ||
				!currentNotifications.filter(
					({ id }) => newNotifications[i].id === id).length ||
				currentNotifications.filter(
					({ id }) =>
						(
							newNotifications[i].id === id &&
							newNotifications[i].toBeClosed === true
						)
				).length;

		}

		return notExists;
	}

	componentDidUpdate()
	{
		const { notifications = [] } = this.props;

		notifications.forEach((notification) =>
		{
			// needed for persistent notifications
			if (notification.toBeClosed)
			{
				this.props.closeSnackbar(notification.id);

				return;
			}

			// Do nothing if snackbar is already displayed
			if (this.displayed.includes(notification.id)) return;

			// customized
			const okAction = (key) => (
				<Fragment>
					<Button
						variant='contained'
						size='small'
						color='default'
						startIcon={<VerifiedUserIcon />}
						onClick={() => { this.props.closeSnackbar(key); }}
					>
						<FormattedMessage id='room.consentUnderstand' defaultMessage='I understand' />
					</Button>
				</Fragment>
			);

			// Display snackbar using notistack
			this.props.enqueueSnackbar(notification.text,
				{
					variant          : notification.type,
					autoHideDuration : notification.timeout,
					persist          : notification.persist,
					key              : notification.id,
					action           : notification.persist? okAction: null,
					anchorOrigin     : {
						vertical   : 'bottom',
						horizontal : config.notificationPosition
					}
				}
			);

			// Keep track of snackbars that we've displayed
			this.storeDisplayed(notification.id);

			// Dispatch action to remove snackbar from redux store
			this.props.removeNotification(notification.id);
		});

	}

	render()
	{
		return null;
	}
}

Notifications.propTypes =
{
	notifications      : PropTypes.array.isRequired,
	closeNotification  : PropTypes.func.isRequired,
	enqueueSnackbar    : PropTypes.func.isRequired,
	closeSnackbar      : PropTypes.func.isRequired,
	removeNotification : PropTypes.func.isRequired
};

const mapStateToProps = (state) =>
	({
		notifications : state.notifications
	});

const mapDispatchToProps = (dispatch) =>
	({
		removeNotification : (notificationId) =>
			dispatch(notificationActions.removeNotification({ notificationId })),
		closeNotification : (notificationId) =>
			dispatch(notificationActions.closeNotification({ notificationId }))
	});

export default withSnackbar(
	connect(
		mapStateToProps,
		mapDispatchToProps,
		null,
		{
			areStatesEqual : (next, prev) =>
			{
				return (
					prev.notifications === next.notifications
				);
			}
		}
	)(Notifications)
);<|MERGE_RESOLUTION|>--- conflicted
+++ resolved
@@ -3,15 +3,7 @@
 import PropTypes from 'prop-types';
 import { withSnackbar } from 'notistack';
 import * as notificationActions from '../../actions/notificationActions';
-<<<<<<< HEAD
-import Button from '@material-ui/core/Button';
-import VerifiedUserIcon from '@material-ui/icons/VerifiedUser';
-import { FormattedMessage } from 'react-intl';
-
-const notificationPosition = window.config.notificationPosition || 'right';
-=======
 import { config } from '../../config';
->>>>>>> ceeda291
 
 class Notifications extends Component
 {
