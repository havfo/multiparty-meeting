--- conflicted
+++ resolved
@@ -504,16 +504,6 @@
 								<div className={classes.margin} />
 								<Typography gutterBottom>
 									{
-<<<<<<< HEAD
-										roomClient._setNoiseThreshold(value);
-									}}
-								marks={[ { value: volume, label: `${volume.toFixed(0)} dB` } ]}
-							/>
-						</ListItem>
-					</List>
-				</Collapse>
-			</List>
-=======
 										intl.formatMessage({
 											id             : 'settings.noiseThreshold',
 											defaultMessage : 'Noise threshold'
@@ -531,14 +521,13 @@
 										{
 											roomClient._setNoiseThreshold(value);
 										}}
-									marks={[ { value: volume, label: `${volume} dB` } ]}
+									marks={[ { value: volume, label: `${volume.toFixed(0)} dB` } ]}
 								/>
 							</ListItem>
 						</List>
 					</Collapse>
 				</List>
 			</form>
->>>>>>> 105f5055
 		</React.Fragment>
 	);
 };
