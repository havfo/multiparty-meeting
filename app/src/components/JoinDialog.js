import React, { useState, useEffect } from 'react';
import { connect } from 'react-redux';
import { withStyles } from '@material-ui/core/styles';
import { withRoomContext } from '../RoomContext';
import classnames from 'classnames';
import isElectron from 'is-electron';
import * as settingsActions from '../actions/settingsActions';
import PropTypes from 'prop-types';
import { useIntl, FormattedMessage } from 'react-intl';
import Dialog from '@material-ui/core/Dialog';
import DialogContentText from '@material-ui/core/DialogContentText';
import AccountCircle from '@material-ui/icons/AccountCircle';
import Avatar from '@material-ui/core/Avatar';
import Typography from '@material-ui/core/Typography';
import Button from '@material-ui/core/Button';
import ToggleButton from '@material-ui/lab/ToggleButton';
import ToggleButtonGroup from '@material-ui/lab/ToggleButtonGroup';
import TextField from '@material-ui/core/TextField';
import InputAdornment from '@material-ui/core/InputAdornment';
import CookieConsent from 'react-cookie-consent';
import Grid from '@material-ui/core/Grid';
import MuiDialogTitle from '@material-ui/core/DialogTitle';
import MuiDialogContent from '@material-ui/core/DialogContent';
import MuiDialogActions from '@material-ui/core/DialogActions';
import BlockIcon from '@material-ui/icons/Block';
import MicIcon from '@material-ui/icons/Mic';
import VideocamIcon from '@material-ui/icons/Videocam';
import MeetingRoomIcon from '@material-ui/icons/MeetingRoom';
import WorkOutlineIcon from '@material-ui/icons/WorkOutline';
import VpnKeyIcon from '@material-ui/icons/VpnKey';
import randomString from 'random-string';
import { useHistory, useLocation } from 'react-router-dom';

const styles = (theme) =>
	({
		root :
		{
			display              : 'flex',
			width                : '100%',
			height               : '100%',
			backgroundColor      : 'var(--background-color)',
			backgroundImage      : `url(${window.config ? window.config.background : null})`,
			backgroundAttachment : 'fixed',
			backgroundPosition   : 'center',
			backgroundSize       : 'cover',
			backgroundRepeat     : 'no-repeat'
		},
		dialogTitle :
		{
		},
		dialogPaper :
		{
			width                          : '30vw',
			padding                        : theme.spacing(2),
			[theme.breakpoints.down('lg')] :
			{
				width : '40vw'
			},
			[theme.breakpoints.down('md')] :
			{
				width : '50vw'
			},
			[theme.breakpoints.down('sm')] :
			{
				width : '70vw'
			},
			[theme.breakpoints.down('xs')] :
			{
				width : '90vw'
			}
		},
		logo :
		{
			display       : 'block',
			paddingBottom : '1vh'
		},
		largeIcon :
		{
			fontSize : '2em'
		},
		largeAvatar :
		{
			width    : 50,
			height   : 50,
			position : 'absolute',
			right    : theme.spacing(2),
			top      : theme.spacing(2),
			padding  : 0
		},
		green :
		{
			color : 'rgba(0, 153, 0, 1)'
		},
		red :
		{
			color : 'rgba(153, 0, 0, 1)'
		}
	});

const DialogTitle = withStyles(styles)((props) =>
{
	const { children, classes, myPicture, loggedIn, ...other } = props;

	return (
		<MuiDialogTitle disableTypography className={classes.dialogTitle} {...other}>
			{ window.config.logo && <img alt='Logo' className={classes.logo} src={window.config.logo} /> }
			<Typography variant='h5'>{children}</Typography>
			{ window.config.loginEnabled &&
			<React.Fragment
				aria-label='Account'
				color='inherit'
			>
				{ myPicture ?
					<Avatar src={myPicture} className={classes.largeAvatar} />
					:
					<AccountCircle
						className={classnames(classes.largeAvatar, loggedIn ? classes.green : null)}
					/>
				}
			</React.Fragment>

			}
		</MuiDialogTitle>
	);
});

const DialogContent = withStyles((theme) => ({
	root :
	{
		padding : theme.spacing(2)
	}
}))(MuiDialogContent);

const DialogActions = withStyles((theme) => ({
	root :
	{
		margin  : 0,
		padding : theme.spacing(1)
	}
}))(MuiDialogActions);

const JoinDialog = ({
	roomClient,
	room,
	mediaPerms,
	displayName,
	displayNameInProgress,
	loggedIn,
	myPicture,
	changeDisplayName,
	setMediaPerms,
	classes
}) =>
{

	const location = useLocation();

	const history = useHistory();

	const intl = useIntl();

	displayName = displayName.trimLeft();

	const [ authType, setAuthType ] = useState('guest');

	const [ roomId, setRoomId ] = useState(
		encodeURIComponent(location.pathname.slice(1)) ||
		randomString({ length: 8 }).toLowerCase()
	);

	useEffect(() =>
	{
		window.history.replaceState({}, null, encodeURIComponent(roomId) || '/');

	}, [ roomId ]);

	useEffect(() =>
	{
		(location.pathname === '/') && history.push(encodeURIComponent(roomId));
	});

	const _askForPerms = () =>
	{
		if (mediaPerms.video || mediaPerms.audio)
		{
			navigator.mediaDevices.getUserMedia(mediaPerms);
		}
	};

	const handleSetMediaPerms = (event, newMediaPerms) =>
	{
		if (newMediaPerms !== null)
		{
			setMediaPerms(JSON.parse(newMediaPerms));
		}

	};

	const handleSetAuthType = (event, newAuthType) =>
	{
		if (newAuthType !== null)
		{
			setAuthType(newAuthType);
		}

	};

	const handleJoinAsGuest = () =>
	{
		_askForPerms();

		const encodedRoomId = encodeURIComponent(roomId);

		roomClient.join({
			roomId    : encodedRoomId,
			joinVideo : mediaPerms.video,
			joinAudio : mediaPerms.audio
		});
	};

	const handleJoinByAuth = () =>
	{
		_askForPerms();

		const encodedRoomId = encodeURIComponent(roomId);

		loggedIn ? roomClient.logout(encodedRoomId) : roomClient.login(encodedRoomId);
	};

	const handleJoinUsingEnterKey = (event) =>
	{
		if (event.key === 'Enter') document.getElementById('buttonJoin').click();
	};

	const handleChangeDisplayName = (event) =>
	{
		const { key } = event;

		switch (key)
		{
			case 'Enter':
			case 'Escape':

			{
				displayName = displayName.trim();

				if (displayName === '')
					changeDisplayName(
						`Guest ${Math.floor(Math.random() * (100000 - 10000)) + 10000}`);
				if (room.inLobby)
					roomClient.changeDisplayName(displayName);
				break;
			}
			default:
				break;
		}
	};

	return (
		<div className={classes.root}>
			<Dialog
				onKeyDown={handleJoinUsingEnterKey}
				open
				classes={{
					paper : classes.dialogPaper
				}}
			>
				<DialogTitle
					myPicture={myPicture}
				>
					{ window.config.title ? window.config.title : 'edumeet' }
					<hr />
				</DialogTitle>

				<DialogContent>
					{/* ROOM NAME */}
					<TextField
						autoFocus
						id='roomId'
						label={intl.formatMessage({
							id             : 'label.roomName',
							defaultMessage : 'Room name'
						})}
<<<<<<< HEAD
						value={roomId}
=======
						value={decodeURIComponent(roomId)}
>>>>>>> 2cf0c6d2
						variant='outlined'
						margin='normal'
						InputProps={{
							startAdornment : (
								<InputAdornment position='start'>
									<MeetingRoomIcon />
								</InputAdornment>
							)
						}}
						onChange={(event) =>
						{
							const { value } = event.target;

							setRoomId(value.toLowerCase());

						}}
						onBlur={() =>
						{
							if (roomId === '')
								setRoomId(randomString({ length: 8 }).toLowerCase());
						}}
						fullWidth
					/>
					{/* /ROOM NAME */}

					{/* AUTH TOGGLE BUTTONS */}
					<Grid container
						direction='row'
						justify='space-between'
						alignItems='center'
					>
						<Grid item>
							<ToggleButtonGroup
								value={authType}
								onChange={handleSetAuthType}
								aria-label='choose auth'
								exclusive
							>
								<ToggleButton value='guest'>
									<WorkOutlineIcon/>&nbsp;

									<FormattedMessage
										id='room.joinRoomm'
										defaultMessage='Guest'
									/>
								</ToggleButton>

								<ToggleButton value='auth'>
									<VpnKeyIcon/>&nbsp;

									<FormattedMessage
										id='room.joinRoomm'
										defaultMessage='Auth User'
									/>
								</ToggleButton>

							</ToggleButtonGroup >

						</Grid>

					</Grid>
					{/* /AUTH TOGGLE BUTTONS */}

					{/* GUEST NAME FIELD */}
					{authType === 'guest' &&
					<TextField
						id='displayname'
						label={intl.formatMessage({
							id             : 'label.yourName',
							defaultMessage : 'Your name'
						})}
						value={displayName}
						variant='outlined'

						InputProps={{
							startAdornment : (
								<InputAdornment position='start'>
									<AccountCircle />
								</InputAdornment>
							)
						}}

						margin='normal'
						disabled={displayNameInProgress}
						onChange={(event) =>
						{
							const { value } = event.target;

							changeDisplayName(value);
						}}
						onKeyDown={handleChangeDisplayName}
						onBlur={() =>
						{
							displayName = displayName.trim();

							if (displayName === '')
								changeDisplayName(`Guest ${Math.floor(Math.random() * (100000 - 10000)) + 10000}`);
							if (room.inLobby)
								roomClient.changeDisplayName(displayName);
						}}
						fullWidth
					/>
					}
					{/* /GUEST NAME FIELD*/}

					{!room.inLobby && room.overRoomLimit &&
						<DialogContentText className={classes.red} variant='h6' gutterBottom>
							<FormattedMessage
								id='room.overRoomLimit'
								defaultMessage={
									'The room is full, retry after some time.'
								}
							/>
						</DialogContentText>
					}

				</DialogContent>

				{ !room.inLobby ?
					<DialogActions>
						<Grid container direction='row' justify='space-between'>

							{/* MEDIA PERMISSIONS TOGGLE BUTTONS */}
							<Grid item>
								<ToggleButtonGroup
									value={JSON.stringify(mediaPerms)}
									// value='{ audio: true, video: false }'
									onChange={handleSetMediaPerms}
									aria-label='choose permission'
									exclusive
								>
									<ToggleButton value='{"audio":false,"video":false}'>
										<BlockIcon/>
									</ToggleButton>
									<ToggleButton value='{"audio":true,"video":false}'>
										<MicIcon/>
									</ToggleButton>
									<ToggleButton value='{"audio":false,"video":true}'>
										<VideocamIcon/>
									</ToggleButton>
									<ToggleButton value='{"audio":true,"video":true}'>
										<MicIcon/> +
										<VideocamIcon/>
									</ToggleButton>

								</ToggleButtonGroup >

							</Grid>
							{/* /MEDIA PERMISSION BUTTONS */}

							{/* JOIN BUTTON */}
							{authType === 'guest' &&
							<Grid item>
								<Button
									onClick={handleJoinAsGuest}
									variant='contained'
									color='secondary'
									id='buttonJoin'
								>
									<FormattedMessage
										id='room.join'
										defaultMessage='Join'
									/>
								</Button>

							</Grid>
							}
							{authType === 'auth' &&
							<Grid item>
								<Button
									onClick={handleJoinByAuth}
									variant='contained'
									color='secondary'
									id='buttonJoin'
								>
									<FormattedMessage
										id='room.login'
										defaultMessage='Login'
									/>
								</Button>

							</Grid>
							}

							{/* /JOIN BUTTON */}

						</Grid>

					</DialogActions>
					:
					<DialogContent>
						<DialogContentText
							className={classes.green}
							gutterBottom
							variant='h6'
							style={{ fontWeight: '600' }}
							align='center'
						>
							<FormattedMessage
								id='room.youAreReady'
								defaultMessage='Ok, you are ready'
							/>
						</DialogContentText>
						{ room.signInRequired ?
							<DialogContentText
								gutterBottom
								variant='h5'
								style={{ fontWeight: '600' }}
							>
								<FormattedMessage
									id='room.emptyRequireLogin'
									defaultMessage={
										`The room is empty! You can Log In to start 
										the meeting or wait until the host joins`
									}
								/>
							</DialogContentText>
							:
							<DialogContentText
								gutterBottom
								variant='h5'
								style={{ fontWeight: '600' }}
							>
								<FormattedMessage
									id='room.locketWait'
									defaultMessage='The room is locked - hang on until somebody lets you in ...'
								/>
							</DialogContentText>
						}
					</DialogContent>
				}

				{ !isElectron() &&
					<CookieConsent buttonText={intl.formatMessage({
						id             : 'room.consentUnderstand',
						defaultMessage : 'I understand'
					})}
					>
						<FormattedMessage
							id='room.cookieConsent'
							defaultMessage='This website uses cookies to enhance the user experience'
						/>
					</CookieConsent>
				}
			</Dialog>
		</div>
	);
};

JoinDialog.propTypes =
{
	roomClient            : PropTypes.any.isRequired,
	room                  : PropTypes.object.isRequired,
	roomId                : PropTypes.string.isRequired,
	displayName           : PropTypes.string.isRequired,
	displayNameInProgress : PropTypes.bool.isRequired,
	loginEnabled          : PropTypes.bool.isRequired,
	loggedIn              : PropTypes.bool.isRequired,
	myPicture             : PropTypes.string,
	changeDisplayName     : PropTypes.func.isRequired,
	setMediaPerms  	      : PropTypes.func.isRequired,
	classes               : PropTypes.object.isRequired,
	mediaPerms            : PropTypes.object.isRequired
};

const mapStateToProps = (state) =>
{
	return {
		room                  : state.room,
		mediaPerms            : state.settings.mediaPerms,
		displayName           : state.settings.displayName,
		displayNameInProgress : state.me.displayNameInProgress,
		loginEnabled          : state.me.loginEnabled,
		loggedIn              : state.me.loggedIn,
		myPicture             : state.me.picture
	};
};

const mapDispatchToProps = (dispatch) =>
{
	return {
		changeDisplayName : (displayName) =>
		{
			dispatch(settingsActions.setDisplayName(displayName));
		},

		setMediaPerms : (mediaPerms) =>
		{
			dispatch(settingsActions.setMediaPerms(mediaPerms));
		}

	};
};

export default withRoomContext(connect(
	mapStateToProps,
	mapDispatchToProps,
	null,
	{
		areStatesEqual : (next, prev) =>
		{
			return (
				prev.room.inLobby === next.room.inLobby &&
				prev.room.signInRequired === next.room.signInRequired &&
				prev.room.overRoomLimit === next.room.overRoomLimit &&
				prev.settings.displayName === next.settings.displayName &&
				prev.settings === next.settings &&
				prev.me.displayNameInProgress === next.me.displayNameInProgress &&
				prev.me.loginEnabled === next.me.loginEnabled &&
				prev.me.loggedIn === next.me.loggedIn &&
				prev.me.picture === next.me.picture
			);
		}
	}
)(withStyles(styles)(JoinDialog)));<|MERGE_RESOLUTION|>--- conflicted
+++ resolved
@@ -281,11 +281,7 @@
 							id             : 'label.roomName',
 							defaultMessage : 'Room name'
 						})}
-<<<<<<< HEAD
-						value={roomId}
-=======
 						value={decodeURIComponent(roomId)}
->>>>>>> 2cf0c6d2
 						variant='outlined'
 						margin='normal'
 						InputProps={{
