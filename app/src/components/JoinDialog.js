import React, { useState, useEffect } from 'react';
import Logger from '../Logger';
import { connect } from 'react-redux';
import { withStyles } from '@material-ui/core/styles';
import { withRoomContext } from '../RoomContext';
import classnames from 'classnames';
import isElectron from 'is-electron';
import * as settingsActions from '../actions/settingsActions';
import PropTypes from 'prop-types';
import { useIntl, FormattedMessage } from 'react-intl';
import Dialog from '@material-ui/core/Dialog';
import DialogContentText from '@material-ui/core/DialogContentText';
import AccountCircle from '@material-ui/icons/AccountCircle';
import Typography from '@material-ui/core/Typography';
import FormControl from '@material-ui/core/FormControl';
import FormLabel from '@material-ui/core/FormLabel';
import Button from '@material-ui/core/Button';
import Menu from '@material-ui/core/Menu';
import MenuItem from '@material-ui/core/MenuItem';
import PopupState, { bindTrigger, bindMenu } from 'material-ui-popup-state';
import ToggleButton from '@material-ui/lab/ToggleButton';
import ToggleButtonGroup from '@material-ui/lab/ToggleButtonGroup';
import TextField from '@material-ui/core/TextField';
import InputAdornment from '@material-ui/core/InputAdornment';
import CookieConsent from 'react-cookie-consent';
import Box from '@material-ui/core/Box';
import Grid from '@material-ui/core/Grid';
import MuiDialogTitle from '@material-ui/core/DialogTitle';
import MuiDialogContent from '@material-ui/core/DialogContent';
import MuiDialogActions from '@material-ui/core/DialogActions';
import BlockIcon from '@material-ui/icons/Block';
import MicIcon from '@material-ui/icons/Mic';
import VideocamIcon from '@material-ui/icons/Videocam';
import MeetingRoomIcon from '@material-ui/icons/MeetingRoom';
import WorkOutlineIcon from '@material-ui/icons/WorkOutline';
import VpnKeyIcon from '@material-ui/icons/VpnKey';
import randomString from 'random-string';
import { useHistory, useLocation } from 'react-router-dom';
import IconButton from '@material-ui/core/IconButton';
import Tooltip from '@material-ui/core/Tooltip';
import { config } from '../config';

const styles = (theme) =>
	({
		root :
		{
			display              : 'flex',
			width                : '100%',
			height               : '100%',
			backgroundColor      : 'var(--background-color)',
			backgroundImage      : `url(${config.background})`,
			backgroundAttachment : 'fixed',
			backgroundPosition   : 'center',
			backgroundSize       : 'cover',
			backgroundRepeat     : 'no-repeat'
		},
		dialogTitle :
		{
		},
		dialogPaper :
		{
			width                          : '30vw',
			padding                        : theme.spacing(2),
			[theme.breakpoints.down('lg')] :
			{
				width : '40vw'
			},
			[theme.breakpoints.down('md')] :
			{
				width : '50vw'
			},
			[theme.breakpoints.down('sm')] :
			{
				width : '70vw'
			},
			[theme.breakpoints.down('xs')] :
			{
				width : '90vw'
			}
		},
		accountButton :
		{
			padding : 0
		},
		accountButtonAvatar :
		{
			width  : 50,
			height : 50
		},

		green :
		{
			color : '#5F9B2D'
		},
		red :
		{
			color : 'rgba(153, 0, 0, 1)'
		},
		joinButton :
		{
			background : '#2e7031',
			color      : 'white',
			'&:hover'  : {
				backgroundColor : '#2e7031'
			}
		},
		mediaDevicesAnySelectedButton :
		{
			'& .Mui-selected' : {
				color           : 'white',
				backgroundColor : '#5F9B2D',
				'&:hover'       : {
					color           : 'white',
					backgroundColor : '#5F9B2D'
				} }

		},

		mediaDevicesNoneSelectedButton :
		{
			'& .Mui-selected' : {
				color           : 'white',
				backgroundColor : '#f50057',
				'&:hover'       : {
					color           : 'white',
					backgroundColor : '#f50057'
				} }

		},

		loginLabel :
		{
			fontSize : '12px'
		}

	});

const logger = new Logger('JoinDialog');

const DialogTitle = withStyles((theme) => ({
	root :
	{
		margin        : 0,
		padding       : theme.spacing(1),
		paddingBottom : theme.spacing(0)
	}
}))(MuiDialogTitle);

const DialogContent = withStyles((theme) => ({
	root :
	{
		padding    : theme.spacing(2),
		paddingTop : theme.spacing(0)
	}
}))(MuiDialogContent);

const DialogActions = withStyles((theme) => ({
	root :
	{
		margin  : 0,
		padding : theme.spacing(1)
	}
}))(MuiDialogActions);

const JoinDialog = ({
	roomClient,
	room,
	mediaPerms,
	displayName,
	displayNameInProgress,
	loggedIn,
	changeDisplayName,
	setMediaPerms,
	classes,
	setAudioMuted,
	setVideoMuted,
	locale,
	localesList

}) =>
{

	const location = useLocation();

	const history = useHistory();

	const intl = useIntl();

	displayName = displayName.trimLeft();

	const [ authType, setAuthType ] = useState((loggedIn) ? 'auth' : 'guest');

	const [ roomId, setRoomId ] = useState(
		decodeURIComponent(location.pathname.slice(1)) ||
		randomString({ length: 8 }).toLowerCase()
	);

	useEffect(() =>
	{
		window.history.replaceState({}, null, encodeURIComponent(roomId) || '/');

	}, [ roomId ]);

	useEffect(() =>
	{
		(location.pathname === '/') && history.push(encodeURIComponent(roomId));
	});

<<<<<<< HEAD
	/* TODO: unused! Should we remove it?
	const _askForPerms = () =>
=======
	/* const _askForPerms = () =>
>>>>>>> ceeda291
	{
		if (mediaPerms.video || mediaPerms.audio)
		{
			navigator.mediaDevices.getUserMedia(mediaPerms);
		}
<<<<<<< HEAD
	};
	*/
=======
	}; */
>>>>>>> ceeda291

	const handleSetMediaPerms = (event, newMediaPerms) =>
	{

		if (newMediaPerms !== null)
		{
			setMediaPerms(JSON.parse(newMediaPerms));
		}
	};

	const handleSetAuthType = (event, newAuthType) =>
	{
		if (newAuthType !== null)
		{
			setAuthType(newAuthType);
		}

	};

	const handleJoin = () =>
	{
		setAudioMuted(false);

		setVideoMuted(false);

		// _askForPerms();

		const encodedRoomId = encodeURIComponent(roomId);

		roomClient.join({
			roomId    : encodedRoomId,
			joinVideo : mediaPerms.video,
			joinAudio : mediaPerms.audio
		});
	};

	const handleFocus = (event) => event.target.select();

	/*
	const handleAuth = () =>
	{
		_askForPerms();

		const encodedRoomId = encodeURIComponent(roomId);

		!loggedIn ?
			roomClient.login(encodedRoomId) :
			roomClient.join({
				roomId    : encodedRoomId,
				joinVideo : mediaPerms.video,
				joinAudio : mediaPerms.audio
			});

	};
	*/

	const handleJoinUsingEnterKey = (event) =>
	{
		if (event.key === 'Enter') document.getElementById('joinButton').click();
	};

	const handleChangeDisplayName = (event) =>
	{
		const { key } = event;

		switch (key)
		{
			case 'Enter':
			case 'Escape':

			{
				displayName = displayName.trim();

				if (room.inLobby)
					roomClient.changeDisplayName(displayName);
				break;
			}
			default:
				break;
		}
	};

	// TODO: prefix with the Edumeet server HTTP endpoint
	fetch('/auth/check_login_status', {
		credentials    : 'include',
		method         : 'GET',
		cache          : 'no-cache',
		redirect       : 'follow',
		referrerPolicy : 'no-referrer' })
		.then((response) => response.json())
		.then((json) =>
		{
			if (json.loggedIn)
			{
				roomClient.setLoggedIn(json.loggedIn);
			}
		})
		.catch((error) =>
		{
			logger.error('Error checking login status', error);
		});

	return (
		<div className={classes.root}>
			<Dialog
				onKeyDown={handleJoinUsingEnterKey}
				open
				classes={{
					paper : classes.dialogPaper
				}}
			>

				<DialogTitle className={classes.dialogTitle}>
					<Grid
						container
						direction='row'
						justify='space-between'
						alignItems='center'
					>
						<Grid item>
<<<<<<< HEAD
							{ window.config.logo !== null ?
								<img alt='Logo' src={window.config.logo} /> :
								<Typography variant='h5'> {window.config.title} </Typography>
=======
							{ config.logo ?
								<img alt='Logo' src={config.logo} /> :
								<Typography variant='h5'> {config.title} </Typography>
>>>>>>> ceeda291
							}
						</Grid>

						<Grid item>
							<Grid
								container
								direction='row'
								justify='flex-end'
								alignItems='center'
							>

								{/* LOCALE SELECTOR */}
								<Grid item>

									<Grid container direction='column' alignItems='center'>
										<Grid item>
											<PopupState variant='popover' popupId='demo-popup-menu'>
												{(popupState) => (
													<React.Fragment>
														<Button
															className={classes.actionButton}
															aria-label={locale.split(/[-_]/)[0]}
															color='secondary'
															disableRipple
															style={{ backgroundColor: 'transparent' }}
															{...bindTrigger(popupState)}
														>
															{locale.split(/[-_]/)[0]}
														</Button>
														<Menu {...bindMenu(popupState)}>
															{localesList.map((item, index) => (
																<MenuItem
																	selected={item.locale.includes(locale)}
																	key={index}
																	onClick={() =>
																	{
																		roomClient.setLocale(item.locale[0]);
																		// handleMenuClose();
																	}}
																>
																	{item.name}
																</MenuItem>)
															)}

														</Menu>
													</React.Fragment>
												)}
											</PopupState>
										</Grid>

										{ config.loginEnabled &&
										<Grid item>
											<div className={classes.loginLabel}>&nbsp;</div>
										</Grid>
										}

									</Grid>

								</Grid>
								{/* /LOCALE SELECTOR */}

								{/* LOGIN BUTTON */}
								{ config.loginEnabled &&
								<Grid item>
									<Grid container direction='column' alignItems='center'>
										<Grid item>
											<IconButton
												className={classes.accountButton}
												onClick={
													loggedIn ?
														() => roomClient.logout(roomId) :
														() => roomClient.login(roomId)
												}
											>
												<AccountCircle
													className={
														classnames(
															classes.accountButtonAvatar,
															loggedIn ? classes.green : null
														)
													}
												/>
											</IconButton>
										</Grid>
										<Grid item>
											<div className={classes.loginLabel}>
												<FormattedMessage
													id={loggedIn ? 'label.logout' : 'label.login'}
													defaultMessage={loggedIn ? 'Logout' : 'Login'}
												/>
											</div>
										</Grid>
									</Grid>

								</Grid>
								}
								{/* /LOGIN BUTTON */}
							</Grid>
						</Grid>
					</Grid>
				</DialogTitle>

				<DialogContent>
					<hr />
					{/* ROOM NAME */}
					<TextField
						autoFocus
						id='roomId'
						label={intl.formatMessage({
							id             : 'label.roomName',
							defaultMessage : 'Room name'
						})}
						value={roomId}
						variant='outlined'
						margin='normal'
						InputProps={{
							startAdornment : (
								<InputAdornment position='start'>
									<MeetingRoomIcon />
								</InputAdornment>
							)
						}}
						onChange={(event) =>
						{
							const { value } = event.target;

							setRoomId(value.toLowerCase());

						}}
						onFocus={handleFocus}
						onBlur={() =>
						{
							if (roomId === '')
								setRoomId(randomString({ length: 8 }).toLowerCase());
						}}
						fullWidth
					/>
					{/* /ROOM NAME */}

					{/* AUTH TOGGLE BUTTONS */}
					{false &&
					<Grid container
						direction='row'
						justify='space-between'
						alignItems='center'
					>
						<Grid item>
							<ToggleButtonGroup
								value={authType}
								onChange={handleSetAuthType}
								aria-label='choose auth'
								exclusive
							>
								<ToggleButton value='guest'>
									<WorkOutlineIcon/>&nbsp;

									<FormattedMessage
										id='room.joinRoomm'
										defaultMessage='Guest'
									/>
								</ToggleButton>

								<ToggleButton value='auth'>
									<VpnKeyIcon/>&nbsp;

									<FormattedMessage
										id='room.joinRoomm'
										defaultMessage='Auth'
									/>
								</ToggleButton>

							</ToggleButtonGroup >

						</Grid>

					</Grid>
					}
					{/* /AUTH TOGGLE BUTTONS */}

					{/* NAME FIELD */}
					<TextField
						id='displayname'
						label={intl.formatMessage({
							id             : 'label.yourName',
							defaultMessage : 'Your name'
						})}
						value={displayName}
						variant='outlined'
						onFocus={handleFocus}

						InputProps={{
							startAdornment : (
								<InputAdornment position='start'>
									<AccountCircle />
								</InputAdornment>
							)
						}}

						margin='normal'
						disabled={displayNameInProgress}
						onChange={(event) =>
						{
							const { value } = event.target;

							changeDisplayName(value);
						}}
						onKeyDown={handleChangeDisplayName}
						onBlur={() =>
						{
							displayName = displayName.trim();

							if (room.inLobby)
								roomClient.changeDisplayName(displayName);
						}}
						fullWidth
					/>
					{/* NAME FIELD*/}

					{!room.inLobby && room.overRoomLimit &&
						<DialogContentText className={classes.red} variant='h6' gutterBottom>
							<FormattedMessage
								id='room.overRoomLimit'
								defaultMessage={
									'The room is full, retry after some time.'
								}
							/>
						</DialogContentText>
					}
				</DialogContent>

				{ !room.inLobby ?

					<DialogActions>

						<Grid container
							direction='row'
							justify='space-between'
							alignItems='flex-end'
						>

							{/* MEDIA PERMISSIONS TOGGLE BUTTONS */}

							<Grid item>
								<FormControl component='fieldset'>
									<Box mb={1}>
										<FormLabel component='legend'>
											<FormattedMessage
												id='devices.chooseMedia'
												defaultMessage='Choose Media'
											/>
										</FormLabel>
									</Box>
									<ToggleButtonGroup
										value={JSON.stringify(mediaPerms)}
										size='small'
										onChange={handleSetMediaPerms}
										className={
											JSON.stringify(mediaPerms) ===
											'{"audio":false,"video":false}' ?
												classes.mediaDevicesNoneSelectedButton :
												classes.mediaDevicesAnySelectedButton
										}
										aria-label='choose permission'
										exclusive
									>
										<ToggleButton value='{"audio":false,"video":false}'>
											<Tooltip title={intl.formatMessage({
												id             : 'devices.disableBothMicrophoneAndCamera',
												defaultMessage : 'Disable both Microphone And Camera'
											})} placement='bottom'
											>
												<BlockIcon/>
											</Tooltip>
										</ToggleButton>
										<ToggleButton value='{"audio":true,"video":false}'>
											<Tooltip title={intl.formatMessage({
												id             : 'devices.enableOnlyMicrophone',
												defaultMessage : 'Enable only Microphone'
											})} placement='bottom'
											>

												<MicIcon/>
											</Tooltip>
										</ToggleButton>
										<ToggleButton value='{"audio":false,"video":true}'>
											<Tooltip title={intl.formatMessage({
												id             : 'devices.enableOnlyCamera',
												defaultMessage : 'Enable only Camera'
											})} placement='bottom'
											>
												<VideocamIcon/>
											</Tooltip>
										</ToggleButton>
										<ToggleButton value='{"audio":true,"video":true}'>
											<Tooltip title={intl.formatMessage({
												id             : 'devices.enableBothMicrophoneAndCamera',
												defaultMessage : 'Enable both Microphone and Camera'
											})} placement='bottom'
											>
												<span style={{ display: 'flex', flexDirection: 'row' }}>
													<MicIcon/>+<VideocamIcon/>
												</span>
											</Tooltip>
										</ToggleButton>
									</ToggleButtonGroup >
								</FormControl>
							</Grid>

							{/* /MEDIA PERMISSION BUTTONS */}

							{/* JOIN/AUTH BUTTON */}
							<Grid item>
								<Button
									onClick={handleJoin}
									variant='contained'
									color='primary'
									id='joinButton'
									disabled={displayName === ''}
								>
									<FormattedMessage
										id='label.join'
										defaultMessage='Join'
									/>
								</Button>

							</Grid>
							{/*
							{authType === 'auth' && !loggedIn &&
							<Grid item>
								<Button
									onClick={handleAuth}
									variant='contained'
									color='secondary'
									id='joinButton'
								>
									<FormattedMessage
										id='room.login'
										defaultMessage='Next'
									/>
								</Button>

							</Grid>
							}
							{authType === 'auth' && loggedIn &&
							<Grid item>
								<Button
									onClick={handleJoin}
									variant='contained'
									className={classes.joinButton}
									id='joinButton'
								>
									<FormattedMessage
										id='room.login'
										defaultMessage='Join'
									/>
								</Button>

							</Grid>
							}
							*/}

							{/* /JOIN BUTTON */}

						</Grid>

					</DialogActions>
					:
					<DialogContent>
						<DialogContentText
							className={classes.green}
							gutterBottom
							variant='h6'
							style={{ fontWeight: '600' }}
							align='center'
						>
							<FormattedMessage
								id='room.youAreReady'
								defaultMessage='Ok, you are ready'
							/>
						</DialogContentText>
						{ room.signInRequired ?
							<DialogContentText
								gutterBottom
								variant='h5'
								style={{ fontWeight: '600' }}
							>
								<FormattedMessage
									id='room.emptyRequireLogin'
									defaultMessage={
										`The room is empty! You can Log In to start 
										the meeting or wait until the host joins`
									}
								/>
							</DialogContentText>
							:
							<DialogContentText
								gutterBottom
								variant='h5'
								style={{ fontWeight: '600' }}
							>
								<FormattedMessage
									id='room.locketWait'
									defaultMessage='The room is locked - hang on until somebody lets you in ...'
								/>
							</DialogContentText>
						}
					</DialogContent>
				}

				{ !isElectron() &&
					<CookieConsent buttonText={intl.formatMessage({
						id             : 'room.consentUnderstand',
						defaultMessage : 'I understand'
					})}
					>
						<FormattedMessage
							id='room.cookieConsent'
							defaultMessage='This website uses cookies to enhance the user experience'
						/>
					</CookieConsent>
				}
			</Dialog>
		</div>
	);
};

JoinDialog.propTypes =
{
	roomClient            : PropTypes.any.isRequired,
	room                  : PropTypes.object.isRequired,
	roomId                : PropTypes.string.isRequired,
	displayName           : PropTypes.string.isRequired,
	displayNameInProgress : PropTypes.bool.isRequired,
	loginEnabled          : PropTypes.bool.isRequired,
	loggedIn              : PropTypes.bool.isRequired,
	changeDisplayName     : PropTypes.func.isRequired,
	setMediaPerms  	      : PropTypes.func.isRequired,
	classes               : PropTypes.object.isRequired,
	mediaPerms            : PropTypes.object.isRequired,
	setAudioMuted         : PropTypes.func.isRequired,
	setVideoMuted         : PropTypes.func.isRequired,
	locale                : PropTypes.string.isRequired,
	localesList           : PropTypes.array.isRequired
<<<<<<< HEAD
=======

>>>>>>> ceeda291
};

const mapStateToProps = (state) =>
{
	return {
		room                  : state.room,
		mediaPerms            : state.settings.mediaPerms,
		displayName           : state.settings.displayName,
		displayNameInProgress : state.me.displayNameInProgress,
		loginEnabled          : state.me.loginEnabled,
		loggedIn              : state.me.loggedIn,
		locale                : state.intl.locale,
		localesList           : state.intl.list

	};
};

const mapDispatchToProps = (dispatch) =>
{
	return {
		changeDisplayName : (displayName) =>
		{
			dispatch(settingsActions.setDisplayName(displayName));
		},

		setMediaPerms : (mediaPerms) =>
		{
			dispatch(settingsActions.setMediaPerms(mediaPerms));
		},
		setAudioMuted : (flag) =>
		{
			dispatch(settingsActions.setAudioMuted(flag));
		},
		setVideoMuted : (flag) =>
		{
			dispatch(settingsActions.setVideoMuted(flag));
		}

	};
};

export default withRoomContext(connect(
	mapStateToProps,
	mapDispatchToProps,
	null,
	{
		areStatesEqual : (next, prev) =>
		{
			return (
				prev.room.inLobby === next.room.inLobby &&
				prev.room.signInRequired === next.room.signInRequired &&
				prev.room.overRoomLimit === next.room.overRoomLimit &&
				prev.settings.displayName === next.settings.displayName &&
				prev.settings === next.settings &&
				prev.me.displayNameInProgress === next.me.displayNameInProgress &&
				prev.me.loginEnabled === next.me.loginEnabled &&
				prev.me.loggedIn === next.me.loggedIn &&
				prev.me.picture === next.me.picture &&
				prev.intl.locale === next.intl.locale &&
				prev.intl.localesList === next.intl.localesList

			);
		}
	}
)(withStyles(styles)(JoinDialog)));<|MERGE_RESOLUTION|>--- conflicted
+++ resolved
@@ -206,23 +206,13 @@
 		(location.pathname === '/') && history.push(encodeURIComponent(roomId));
 	});
 
-<<<<<<< HEAD
-	/* TODO: unused! Should we remove it?
-	const _askForPerms = () =>
-=======
 	/* const _askForPerms = () =>
->>>>>>> ceeda291
 	{
 		if (mediaPerms.video || mediaPerms.audio)
 		{
 			navigator.mediaDevices.getUserMedia(mediaPerms);
 		}
-<<<<<<< HEAD
-	};
-	*/
-=======
 	}; */
->>>>>>> ceeda291
 
 	const handleSetMediaPerms = (event, newMediaPerms) =>
 	{
@@ -343,15 +333,9 @@
 						alignItems='center'
 					>
 						<Grid item>
-<<<<<<< HEAD
-							{ window.config.logo !== null ?
-								<img alt='Logo' src={window.config.logo} /> :
-								<Typography variant='h5'> {window.config.title} </Typography>
-=======
 							{ config.logo ?
 								<img alt='Logo' src={config.logo} /> :
 								<Typography variant='h5'> {config.title} </Typography>
->>>>>>> ceeda291
 							}
 						</Grid>
 
@@ -795,10 +779,6 @@
 	setVideoMuted         : PropTypes.func.isRequired,
 	locale                : PropTypes.string.isRequired,
 	localesList           : PropTypes.array.isRequired
-<<<<<<< HEAD
-=======
-
->>>>>>> ceeda291
 };
 
 const mapStateToProps = (state) =>
