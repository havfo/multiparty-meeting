--- conflicted
+++ resolved
@@ -319,7 +319,14 @@
 								defaultMessage='ME'
 							/>					
 						</p>
-<<<<<<< HEAD
+
+						<div className={classnames(classes.ptt, (micState ==='muted' && me.isSpeaking) ? 'enabled' : null)} >
+							<FormattedMessage
+								id='me.mutedPTT'
+								defaultMessage='You are muted: hold SPACE-BAR to speak!'
+							/>	
+						</div>
+
 						{ !me.isMobile &&
 							<React.Fragment>
 								<Tooltip title={micTip} placement={smallScreen ? 'top' : 'left'}>
@@ -334,86 +341,6 @@
 											color={micState === 'on' ? 'default' : 'secondary'}
 											size={smallButtons ? 'small' : 'large'}
 											onClick={() =>
-=======
-						<div className={classnames(classes.ptt, (micState ==='muted' && me.isSpeaking) ? 'enabled' : null)} >
-							<FormattedMessage
-								id='me.mutedPTT'
-								defaultMessage='You are muted: hold SPACE-BAR to speak!'
-							/>	
-						</div>
-
-						<Tooltip title={micTip} placement={smallScreen ? 'top' : 'left'}>
-							<div>
-								<Fab
-									aria-label={intl.formatMessage({
-										id             : 'device.muteAudio',
-										defaultMessage : 'Mute audio'
-									})}
-									className={classes.fab}
-									disabled={!me.canSendMic || me.audioInProgress}
-									color={micState === 'on' ? 'default' : 'secondary'}
-									size={smallButtons ? 'small' : 'large'}
-									onClick={() =>
-									{
-										if (micState === 'off')
-											roomClient.enableMic();
-										else if (micState === 'on')
-											roomClient.muteMic();
-										else
-											roomClient.unmuteMic();
-									}}
-								>
-									{ micState === 'on' ?
-										<MicIcon />
-										:
-										<MicOffIcon />
-									}
-								</Fab>
-							</div>
-						</Tooltip>
-						<Tooltip title={webcamTip} placement={smallScreen ? 'top' : 'left'}>
-							<div>
-								<Fab
-									aria-label={intl.formatMessage({
-										id             : 'device.startVideo',
-										defaultMessage : 'Start video'
-									})}
-									className={classes.fab}
-									disabled={!me.canSendWebcam || me.webcamInProgress}
-									color={webcamState === 'on' ? 'default' : 'secondary'}
-									size={smallButtons ? 'small' : 'large'}
-									onClick={() =>
-									{
-										webcamState === 'on' ?
-											roomClient.disableWebcam() :
-											roomClient.enableWebcam();
-									}}
-								>
-									{ webcamState === 'on' ?
-										<VideoIcon />
-										:
-										<VideoOffIcon />
-									}
-								</Fab>
-							</div>
-						</Tooltip>
-						<Tooltip title={screenTip} placement={smallScreen ? 'top' : 'left'}>
-							<div>
-								<Fab
-									aria-label={intl.formatMessage({
-										id             : 'device.startScreenSharing',
-										defaultMessage : 'Start screen sharing'
-									})}
-									className={classes.fab}
-									disabled={!me.canShareScreen || me.screenShareInProgress}
-									color={screenState === 'on' ? 'primary' : 'default'}
-									size={smallButtons ? 'small' : 'large'}
-									onClick={() =>
-									{
-										switch (screenState)
-										{
-											case 'on':
->>>>>>> feeec359
 											{
 												if (micState === 'off')
 													roomClient.enableMic();
