import React, { useState, useEffect } from 'react';
import { connect } from 'react-redux';
import {
	meProducersSelector,
	makePermissionSelector
} from '../Selectors';
import { permissions } from '../../permissions';
import { withRoomContext } from '../../RoomContext';
import { withStyles } from '@material-ui/core/styles';
import PropTypes from 'prop-types';
import classnames from 'classnames';
import * as appPropTypes from '../appPropTypes';
import { useIntl, FormattedMessage } from 'react-intl';
import VideoView from '../VideoContainers/VideoView';
import Volume from './Volume';
import Fab from '@material-ui/core/Fab';
import IconButton from '@material-ui/core/IconButton';
import Tooltip from '@material-ui/core/Tooltip';
import MicIcon from '@material-ui/icons/Mic';
import MicOffIcon from '@material-ui/icons/MicOff';
import VideoIcon from '@material-ui/icons/Videocam';
import VideoOffIcon from '@material-ui/icons/VideocamOff';
import ScreenIcon from '@material-ui/icons/ScreenShare';
import ScreenOffIcon from '@material-ui/icons/StopScreenShare';
import SettingsVoiceIcon from '@material-ui/icons/SettingsVoice';

const styles = (theme) =>
	({
		root :
		{
			flex               : '0 0 auto',
			boxShadow          : 'var(--peer-shadow)',
			border             : 'var(--peer-border)',
			backgroundColor    : 'var(--peer-bg-color)',
			backgroundImage    : 'var(--peer-empty-avatar)',
			backgroundPosition : 'bottom',
			backgroundSize     : 'auto 85%',
			backgroundRepeat   : 'no-repeat',
			'&.hover'          :
			{
				boxShadow : '0px 1px 3px rgba(0, 0, 0, 0.05) inset, 0px 0px 8px rgba(82, 168, 236, 0.9)'
			},
			'&.active-speaker' :
			{
				// transition  : 'filter .2s',
				// filter      : 'grayscale(0)',
				borderColor : 'var(--active-speaker-border-color)'
			},
			'&:not(.active-speaker):not(.screen)' :
			{
				// transition : 'filter 10s',
				// filter     : 'grayscale(0.75)'
			},
			'&.webcam' :
			{
				order : 1
			},
			'&.screen' :
			{
				order : 2
			}
		},
		fab :
		{
			margin        : theme.spacing(1),
			pointerEvents : 'auto'
		},
		smallContainer :
		{
			backgroundColor : 'rgba(255, 255, 255, 0.9)',
			margin          : '0.5vmin',
			padding         : '0.5vmin',
			boxShadow       : '0px 3px 5px -1px rgba(0, 0, 0, 0.2), 0px 6px 10px 0px rgba(0, 0, 0, 0.14), 0px 1px 18px 0px rgba(0, 0, 0, 0.12)',
			pointerEvents   : 'auto',
			transition      : 'background-color 250ms cubic-bezier(0.4, 0, 0.2, 1) 0ms,box-shadow 250ms cubic-bezier(0.4, 0, 0.2, 1) 0ms,border 250ms cubic-bezier(0.4, 0, 0.2, 1) 0ms',
			'&:hover'       :
			{
				backgroundColor : 'rgba(213, 213, 213, 1)'
			}
		},
		viewContainer :
		{
			position : 'relative',
			width    : '100%',
			height   : '100%'
		},
		meTag :
		{
			position   : 'absolute',
			float      : 'left',
			top        : '50%',
			left       : '50%',
			transform  : 'translate(-50%, -50%)',
			color      : 'rgba(255, 255, 255, 0.5)',
			fontSize   : '7em',
			zIndex     : 30,
			margin     : 0,
			opacity    : 0,
			transition : 'opacity 0.1s ease-in-out',
			'&.hover'  :
			{
				opacity : 1
			},
			'&.smallContainer' :
			{
				fontSize : '3em'
			}
		},
		controls :
		{
			position       : 'absolute',
			width          : '100%',
			height         : '100%',
			display        : 'flex',
			flexDirection  : 'column',
			justifyContent : 'center',
			alignItems     : 'flex-end',
			padding        : theme.spacing(1),
			zIndex         : 21,
			touchAction    : 'none',
			pointerEvents  : 'none',
			'&.hide'       :
			{
				transition : 'opacity 0.1s ease-in-out',
				opacity    : 0
			},
			'&.hover' :
			{
				opacity : 1
			}
		},
		ptt :
		{
			position        : 'absolute',
			float           : 'left',
			top             : '25%',
			left            : '50%',
			transform       : 'translate(-50%, 0%)',
			color           : 'rgba(255, 255, 255, 0.7)',
			fontSize        : '1.3em',
			backgroundColor : 'rgba(245, 0, 87, 0.70)',
			margin          : '4px',
			padding         : theme.spacing(2),
			zIndex          : 1200,
			borderRadius    : '20px',
			textAlign       : 'center',
			opacity         : 0,
			transition      : 'opacity 1s ease',
			pointerEvents   : 'none',
			'&.enabled'     :
			{
				transition : 'opacity 0.1s',
				opacity    : 1
			}
		}
	});

const Me = (props) =>
{
	const [ hover, setHover ] = useState(false);

	const intl = useIntl();

	let touchTimeout = null;

	const {
		roomClient,
		me,
		settings,
		activeSpeaker,
		spacing,
		style,
		smallContainer,
		advancedMode,
		micProducer,
		webcamProducer,
		screenProducer,
		extraVideoProducers,
		canShareScreen,
		transports,
		noiseVolume,
		classes
	} = props;

	const videoVisible = (
		Boolean(webcamProducer) &&
		!webcamProducer.locallyPaused &&
		!webcamProducer.remotelyPaused
	);

	const screenVisible = (
		Boolean(screenProducer) &&
		!screenProducer.locallyPaused &&
		!screenProducer.remotelyPaused
	);

	let micState;

	let micTip;

	if (!me.canSendMic)
	{
		micState = 'unsupported';
		micTip = intl.formatMessage({
			id             : 'device.audioUnsupported',
			defaultMessage : 'Audio unsupported'
		});
	}
	else if (!micProducer)
	{
		micState = 'off';
		micTip = intl.formatMessage({
			id             : 'device.activateAudio',
			defaultMessage : 'Activate audio'
		});
	}
	else if (!micProducer.locallyPaused && !micProducer.remotelyPaused)
	{
		micState = 'on';
		micTip = intl.formatMessage({
			id             : 'device.muteAudio',
			defaultMessage : 'Mute audio'
		});
	}
	else
	{
		micState = 'muted';
		micTip = intl.formatMessage({
			id             : 'device.unMuteAudio',
			defaultMessage : 'Unmute audio'
		});
	}

	let webcamState;

	let webcamTip;

	if (!me.canSendWebcam)
	{
		webcamState = 'unsupported';
		webcamTip = intl.formatMessage({
			id             : 'device.videoUnsupported',
			defaultMessage : 'Video unsupported'
		});
	}
	else if (webcamProducer)
	{
		webcamState = 'on';
		webcamTip = intl.formatMessage({
			id             : 'device.stopVideo',
			defaultMessage : 'Stop video'
		});
	}
	else
	{
		webcamState = 'off';
		webcamTip = intl.formatMessage({
			id             : 'device.startVideo',
			defaultMessage : 'Start video'
		});
	}

	let screenState;

	let screenTip;

	if (!me.canShareScreen)
	{
		screenState = 'unsupported';
		screenTip = intl.formatMessage({
			id             : 'device.screenSharingUnsupported',
			defaultMessage : 'Screen sharing not supported'
		});
	}
	else if (screenProducer)
	{
		screenState = 'on';
		screenTip = intl.formatMessage({
			id             : 'device.stopScreenSharing',
			defaultMessage : 'Stop screen sharing'
		});
	}
	else
	{
		screenState = 'off';
		screenTip = intl.formatMessage({
			id             : 'device.startScreenSharing',
			defaultMessage : 'Start screen sharing'
		});
	}
	const [
		screenShareTooltipOpen,
		screenShareTooltipSetOpen
	] = React.useState(false);

	const screenShareTooltipHandleClose = () =>
	{
		screenShareTooltipSetOpen(false);
	};

	const screenShareTooltipHandleOpen = () =>
	{
		screenShareTooltipSetOpen(true);
	};

	if (screenState === 'off' && me.screenShareInProgress && screenShareTooltipOpen)
	{
		screenShareTooltipHandleClose();
	}

	const spacingStyle =
	{
		'margin' : spacing
	};

	let audioScore = null;

	if (micProducer && micProducer.score)
	{
		audioScore =
			micProducer.score.reduce(
				(prev, curr) =>
					(prev.score < curr.score ? prev : curr)
			);
	}

	let videoScore = null;

	if (webcamProducer && webcamProducer.score)
	{
		videoScore =
			webcamProducer.score.reduce(
				(prev, curr) =>
					(prev.score < curr.score ? prev : curr)
			);
	}

	useEffect(() =>
	{
		let poll;

		const interval = 1000;

		if (advancedMode)
		{
			poll = setInterval(() => roomClient.getTransportStats(), interval);
		}

		return () => clearInterval(poll);
	}, [ roomClient, advancedMode ]);

	return (
		<React.Fragment>
			<div
				className={
					classnames(
						classes.root,
						'webcam',
						hover ? 'hover' : null,
						activeSpeaker ? 'active-speaker' : null
					)
				}
				onMouseOver={() => setHover(true)}
				onMouseOut={() => setHover(false)}
				onTouchStart={() =>
				{
					if (touchTimeout)
						clearTimeout(touchTimeout);

					setHover(true);
				}}
				onTouchEnd={() =>
				{
					if (touchTimeout)
						clearTimeout(touchTimeout);

					touchTimeout = setTimeout(() =>
					{
						setHover(false);
					}, 2000);
				}}
				style={spacingStyle}
			>

				{ me.browser.platform !== 'mobile' && smallContainer &&
				<div className={classnames(
					classes.ptt,
					(micState === 'muted' && me.isSpeaking) ? 'enabled' : null
				)}
				>
					<FormattedMessage
						id='me.mutedPTT'
						defaultMessage='You are muted, hold down SPACE-BAR to talk'
					/>
				</div>
				}
				<div className={classes.viewContainer} style={style}>
					{ me.browser.platform !== 'mobile' && !smallContainer &&
						<div className={classnames(
							classes.ptt,
							(micState === 'muted' && me.isSpeaking) ? 'enabled' : null
						)}
						>
							<FormattedMessage
								id='me.mutedPTT'
								defaultMessage='You are muted, hold down SPACE-BAR to talk'
							/>
						</div>
					}
					<p className={
						classnames(
							classes.meTag,
							hover ? 'hover' : null,
							smallContainer ? 'smallContainer' : null
						)}
					>
						<FormattedMessage
							id='room.me'
							defaultMessage='ME'
						/>
					</p>
					{ !settings.buttonControlBar &&
						<div
							className={classnames(
								classes.controls,
								settings.hiddenControls ? 'hide' : null,
								hover ? 'hover' : null
							)}
							onMouseOver={() => setHover(true)}
							onMouseOut={() => setHover(false)}
							onTouchStart={() =>
							{
								if (touchTimeout)
									clearTimeout(touchTimeout);

								setHover(true);
							}}
							onTouchEnd={() =>
							{
								if (touchTimeout)
									clearTimeout(touchTimeout);

								touchTimeout = setTimeout(() =>
								{
									setHover(false);
								}, 2000);
							}}
						>
							<React.Fragment>
								<Tooltip title={micTip} placement='left'>
									{ smallContainer ?
										<div>
											<IconButton
												aria-label={intl.formatMessage({
													id             : 'device.muteAudio',
													defaultMessage : 'Mute audio'
												})}
												className={classes.smallContainer}
												disabled={!me.canSendMic || me.audioInProgress}
												color={micState === 'on' ?
													settings.voiceActivatedUnmute ?
														me.isAutoMuted ? 'secondary'
															: 'primary'
														: 'default'
													: 'secondary'
												}
												size='small'
												onClick={() =>
												{
													if (micState === 'off')
														roomClient.updateMic({ start: true });
													else if (micState === 'on')
														roomClient.muteMic();
													else
														roomClient.unmuteMic();
												}}
											>
												{settings.voiceActivatedUnmute ?
													micState === 'on' ?
														<React.Fragment>
															<svg style={{ 'position': 'absolute' }}>
																<defs>
																	<clipPath id='cut-off-indicator'>
																		<rect x='0' y='0' width='24' height={24 - 2.4 * noiseVolume} />
																	</clipPath>
																</defs>
															</svg>
															<SettingsVoiceIcon style={{ 'position': 'absolute' }}
																color={'default'}
															/>
															<SettingsVoiceIcon
																clip-path='url(#cut-off-indicator)'
																style={
																	(
																		{ 'position': 'absolute' },
																		{ 'opacity': '0.6' }
																	)
																}
																color={me.isAutoMuted ?
																	'primary' : 'default'}
															/>
														</React.Fragment>
														: <MicOffIcon />
													: micState === 'on' ?
														<MicIcon />
														:
														<MicOffIcon />
												}
											</IconButton>
										</div>
										:
										<div>
											<Fab
												aria-label={intl.formatMessage({
													id             : 'device.muteAudio',
													defaultMessage : 'Mute audio'
												})}
												className={classes.fab}
												disabled={!me.canSendMic || me.audioInProgress}
												color={micState === 'on' ?
													settings.voiceActivatedUnmute ?
														me.isAutoMuted ? 'secondary'
															: 'primary'
														: 'default'
													: 'secondary'
												}
												size='large'
												onClick={() =>
												{
													if (micState === 'off')
														roomClient.updateMic({ start: true });
													else if (micState === 'on')
														roomClient.muteMic();
													else
														roomClient.unmuteMic();
												}}
											>
												{ settings.voiceActivatedUnmute ?
													micState === 'on' ?
														<React.Fragment>
															<svg style={{ 'position': 'absolute' }}>
																<defs>
																	<clipPath id='cut-off-indicator'>
																		<rect x='0' y='0' width='24' height={24-2.4*noiseVolume}/>
																	</clipPath>
																</defs>
															</svg>
															<SettingsVoiceIcon style={{ 'position': 'absolute' }}
																color={'default'}
															/>
															<SettingsVoiceIcon
																clip-path='url(#cut-off-indicator)'
																style={
																	(
																		{ 'position': 'absolute' },
																		{ 'opacity': '0.6' }
																	)
																}
																color={me.isAutoMuted ?
																	'primary' : 'default'}
															/>
														</React.Fragment>
														: <MicOffIcon />
													: micState === 'on' ?
														<MicIcon />
														:
														<MicOffIcon />
												}
											</Fab>
										</div>
									}
								</Tooltip>
								<Tooltip title={webcamTip} placement='left'>
									{ smallContainer ?
										<div>
											<IconButton
												aria-label={intl.formatMessage({
													id             : 'device.startVideo',
													defaultMessage : 'Start video'
												})}
												className={classes.smallContainer}
												disabled={!me.canSendWebcam || me.webcamInProgress}
												color={webcamState === 'on' ? 'primary' : 'secondary'}
												size='small'
												onClick={() =>
												{
													webcamState === 'on' ?
														roomClient.disableWebcam() :
														roomClient.updateWebcam({ start: true });
												}}
											>
												{ webcamState === 'on' ?
													<VideoIcon />
													:
													<VideoOffIcon />
												}
											</IconButton>
										</div>
										:
										<div>
											<Fab
												aria-label={intl.formatMessage({
													id             : 'device.startVideo',
													defaultMessage : 'Start video'
												})}
												className={classes.fab}
												disabled={!me.canSendWebcam || me.webcamInProgress}
												color={webcamState === 'on' ? 'default' : 'secondary'}
												size='large'
												onClick={() =>
												{
													webcamState === 'on' ?
														roomClient.disableWebcam() :
														roomClient.updateWebcam({ start: true });
												}}
											>
												{ webcamState === 'on' ?
													<VideoIcon />
													:
													<VideoOffIcon />
												}
											</Fab>
										</div>
									}
								</Tooltip>
								{ me.browser.platform !== 'mobile' &&
									<Tooltip open={screenShareTooltipOpen}
										onClose={screenShareTooltipHandleClose}
										onOpen={screenShareTooltipHandleOpen}
										title={screenTip} placement='left'
									>
										{ smallContainer ?
											<div>
												<IconButton
													aria-label={intl.formatMessage({
														id             : 'device.startScreenSharing',
														defaultMessage : 'Start screen sharing'
													})}
													className={classes.smallContainer}
													disabled={
														!canShareScreen ||
													!me.canShareScreen ||
													me.screenShareInProgress
													}
													color='primary'
													size='small'
													onClick={() =>
													{
														if (screenState === 'off')
															roomClient.updateScreenSharing({ start: true });
														else if (screenState === 'on')
															roomClient.disableScreenSharing();
													}}
												>
													{ (screenState === 'on' || screenState === 'unsupported') &&
													<ScreenOffIcon/>
													}
													{ screenState === 'off' &&
													<ScreenIcon/>
													}

												</IconButton>
											</div>
											:
											<div>
												<Fab
													aria-label={intl.formatMessage({
														id             : 'device.startScreenSharing',
														defaultMessage : 'Start screen sharing'
													})}
													className={classes.fab}
													disabled={
														!canShareScreen ||
													!me.canShareScreen ||
													me.screenShareInProgress
													}
													color={screenState === 'on' ? 'primary' : 'default'}
													size='large'
													onClick={() =>
													{
														if (screenState === 'off')
															roomClient.updateScreenSharing({ start: true });
														else if (screenState === 'on')
															roomClient.disableScreenSharing();
													}}
												>
													{ (screenState === 'on' || screenState === 'unsupported') &&
													<ScreenOffIcon/>
													}
													{ screenState === 'off' &&
													<ScreenIcon/>
													}
												</Fab>
											</div>
										}
									</Tooltip>
								}
							</React.Fragment>
						</div>
					}

					<VideoView
						isMe
						VideoView
						advancedMode={advancedMode}
						peer={me}
						displayName={settings.displayName}
						showPeerInfo
						videoTrack={webcamProducer && webcamProducer.track}
						videoVisible={videoVisible}
						audioCodec={micProducer && micProducer.codec}
						videoCodec={webcamProducer && webcamProducer.codec}
						netInfo={transports && transports}
						audioScore={audioScore}
						videoScore={videoScore}
						showQuality
						onChangeDisplayName={(displayName) =>
						{
							roomClient.changeDisplayName(displayName);
						}}
					>
						{ micState === 'muted' ? null : <Volume id={me.id} /> }
					</VideoView>
				</div>
			</div>
			{ extraVideoProducers.map((producer) =>
			{
				return (
					<div key={producer.id}
						className={
							classnames(
								classes.root,
								'webcam',
								hover ? 'hover' : null,
								activeSpeaker ? 'active-speaker' : null
							)
						}
						onMouseOver={() => setHover(true)}
						onMouseOut={() => setHover(false)}
						onTouchStart={() =>
						{
							if (touchTimeout)
								clearTimeout(touchTimeout);

							setHover(true);
						}}
						onTouchEnd={() =>
						{
							if (touchTimeout)
								clearTimeout(touchTimeout);

							touchTimeout = setTimeout(() =>
							{
								setHover(false);
							}, 2000);
						}}
						style={spacingStyle}
					>
						<div className={classes.viewContainer} style={style}>
							<p className={
								classnames(
									classes.meTag,
									hover ? 'hover' : null,
									smallContainer ? 'smallContainer' : null
								)}
							>
								<FormattedMessage
									id='room.me'
									defaultMessage='ME'
								/>
							</p>
							<div
								className={classnames(
									classes.controls,
									settings.hiddenControls ? 'hide' : null,
									hover ? 'hover' : null
								)}
								onMouseOver={() => setHover(true)}
								onMouseOut={() => setHover(false)}
								onTouchStart={() =>
								{
									if (touchTimeout)
										clearTimeout(touchTimeout);

									setHover(true);
								}}
								onTouchEnd={() =>
								{
									if (touchTimeout)
										clearTimeout(touchTimeout);

									touchTimeout = setTimeout(() =>
									{
										setHover(false);
									}, 2000);
								}}
							>
								<Tooltip title={webcamTip} placement='left'>
									{ smallContainer ?
										<div>
											<IconButton
												aria-label={intl.formatMessage({
													id             : 'device.stopVideo',
													defaultMessage : 'Stop video'
												})}
												className={classes.smallContainer}
												disabled={!me.canSendWebcam || me.webcamInProgress}
												size='small'
												color='primary'
												onClick={() =>
												{
													roomClient.disableExtraVideo(producer.id);
												}}
											>
												<VideoIcon />

											</IconButton>
										</div>
										:
										<div>
											<Fab
												aria-label={intl.formatMessage({
													id             : 'device.stopVideo',
													defaultMessage : 'Stop video'
												})}
												className={classes.fab}
												disabled={!me.canSendWebcam || me.webcamInProgress}
												size={smallContainer ? 'small' : 'large'}
												onClick={() =>
												{
													roomClient.disableExtraVideo(producer.id);
												}}
											>
												<VideoIcon />
											</Fab>
										</div>
									}
								</Tooltip>
							</div>

							<VideoView
								isMe
								isExtraVideo
								advancedMode={advancedMode}
								peer={me}
								displayName={settings.displayName}
								showPeerInfo
								videoTrack={producer && producer.track}
								videoVisible={videoVisible}
								videoCodec={producer && producer.codec}
								onChangeDisplayName={(displayName) =>
								{
									roomClient.changeDisplayName(displayName);
								}}
							/>
						</div>
					</div>
				);
			})}
			{ screenProducer &&
				<div
					className={classnames(classes.root, 'screen', hover ? 'hover' : null)}
					onMouseOver={() => setHover(true)}
					onMouseOut={() => setHover(false)}
					onTouchStart={() =>
					{
						if (touchTimeout)
							clearTimeout(touchTimeout);

						setHover(true);
					}}
					onTouchEnd={() =>
					{
						if (touchTimeout)
							clearTimeout(touchTimeout);

						touchTimeout = setTimeout(() =>
						{
							setHover(false);
						}, 2000);
					}}
					style={spacingStyle}
				>
					<div className={classes.viewContainer} style={style}>
						<p className={
							classnames(
								classes.meTag,
								hover ? 'hover' : null,
								smallContainer ? 'smallContainer' : null
							)}
						>
							<FormattedMessage
								id='room.me'
								defaultMessage='ME'
							/>
						</p>

						<VideoView
							isMe
							isScreen
							advancedMode={advancedMode}
							videoContain
							videoTrack={screenProducer && screenProducer.track}
							videoVisible={screenVisible}
							videoCodec={screenProducer && screenProducer.codec}
						/>
					</div>
				</div>
			}
		</React.Fragment>
	);
};

Me.propTypes =
{
	roomClient          : PropTypes.any.isRequired,
	advancedMode        : PropTypes.bool,
	me                  : appPropTypes.Me.isRequired,
	settings            : PropTypes.object,
	activeSpeaker       : PropTypes.bool,
	micProducer         : appPropTypes.Producer,
	webcamProducer      : appPropTypes.Producer,
	screenProducer      : appPropTypes.Producer,
	extraVideoProducers : PropTypes.arrayOf(appPropTypes.Producer),
	spacing             : PropTypes.number,
	style               : PropTypes.object,
	smallContainer      : PropTypes.bool,
	canShareScreen      : PropTypes.bool.isRequired,
	noiseVolume         : PropTypes.number,
	classes             : PropTypes.object.isRequired,
	theme               : PropTypes.object.isRequired,
	transports          : PropTypes.object.isRequired
};

const makeMapStateToProps = () =>
{
	const hasPermission = makePermissionSelector(permissions.SHARE_SCREEN);

	const mapStateToProps = (state) =>
	{
		let noise;

		// noise = volume under threshold
		if (state.peerVolumes[state.me.id] < state.settings.noiseThreshold)
		{
			// noise mapped to range 0 ... 10 
			noise = Math.round((100 + state.peerVolumes[state.me.id]) /
				(100 + state.settings.noiseThreshold)*10);
		}
		// noiseVolume over threshold: no noise but voice
		else { noise = 10; }

		return {
			me             : state.me,
			...meProducersSelector(state),
			settings       : state.settings,
			activeSpeaker  : state.me.id === state.room.activeSpeakerId,
			canShareScreen : hasPermission(state),
<<<<<<< HEAD
			noiseVolume    : noise
=======
			transports     : state.transports,
			noiseVolume    : volume
>>>>>>> 105f5055
		};
	};

	return mapStateToProps;
};

export default withRoomContext(connect(
	makeMapStateToProps,
	null,
	null,
	{
		areStatesEqual : (next, prev) =>
		{
			return (
				Math.round(prev.peerVolumes[prev.me.id]) ===
				Math.round(next.peerVolumes[next.me.id]) &&
				prev.room === next.room &&
				prev.me === next.me &&
				prev.peers === next.peers &&
				prev.producers === next.producers &&
				prev.settings === next.settings &&
				prev.transports === next.transports
			);
		}
	}
)(withStyles(styles, { withTheme: true })(Me)));<|MERGE_RESOLUTION|>--- conflicted
+++ resolved
@@ -956,12 +956,8 @@
 			settings       : state.settings,
 			activeSpeaker  : state.me.id === state.room.activeSpeakerId,
 			canShareScreen : hasPermission(state),
-<<<<<<< HEAD
-			noiseVolume    : noise
-=======
-			transports     : state.transports,
-			noiseVolume    : volume
->>>>>>> 105f5055
+			noiseVolume    : noise,
+			transports     : state.transports
 		};
 	};
 
