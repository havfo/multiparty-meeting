--- conflicted
+++ resolved
@@ -1,12 +1,7 @@
 import React from 'react';
 import { connect } from 'react-redux';
 import {
-<<<<<<< HEAD
-	passivePeersSelector,
-	spotlightSortedPeersSelector
-=======
 	participantListSelector
->>>>>>> 45a89b9f
 } from '../../Selectors';
 import classnames from 'classnames';
 import { withStyles } from '@material-ui/core/styles';
@@ -116,48 +111,6 @@
 							defaultMessage='Participants'
 						/>
 					</li>
-<<<<<<< HEAD
-					{ spotlightPeers.map((peer) => (
-						<li
-							key={peer.id}
-							className={classNames(classes.listItem, {
-								selected : peer.id === selectedPeerId
-							})}
-							onClick={() => roomClient.setSelectedPeer(peer.id)}
-						>
-							<ListPeer
-								id={peer.id}
-								advancedMode={advancedMode}
-								isModerator={isModerator}
-							>
-								<Volume small id={peer.id} />
-							</ListPeer>
-						</li>
-					))}
-				</ul>
-				<ul className={classes.list}>
-					<li className={classes.listheader}>
-						<FormattedMessage
-							id='room.passive'
-							defaultMessage='Passive Participants'
-						/>
-					</li>
-					{ passivePeers.map((peer) => (
-						<li
-							key={peer.id}
-							className={classNames(classes.listItem, {
-								selected : peer.id === selectedPeerId
-							})}
-							onClick={() => roomClient.setSelectedPeer(peer.id)}
-						>
-							<ListPeer
-								id={peer.id}
-								advancedMode={advancedMode}
-								isModerator={isModerator}
-							/>
-						</li>
-					))}
-=======
 					<Flipper
 						flipKey={participants}
 					>
@@ -190,7 +143,6 @@
 							</Flipped>
 						))}
 					</Flipper>
->>>>>>> 45a89b9f
 				</ul>
 			</div>
 		);
@@ -214,15 +166,9 @@
 		isModerator :
 			state.me.roles.some((role) =>
 				state.room.permissionsFromRoles.MODERATE_ROOM.includes(role)),
-<<<<<<< HEAD
-		passivePeers   : passivePeersSelector(state),
-		selectedPeerId : state.room.selectedPeerId,
-		spotlightPeers : spotlightSortedPeersSelector(state)
-=======
 		participants   : participantListSelector(state),
 		spotlights     : state.room.spotlights,
 		selectedPeerId : state.room.selectedPeerId
->>>>>>> 45a89b9f
 	};
 };
 
