--- conflicted
+++ resolved
@@ -2,10 +2,7 @@
 import { connect } from 'react-redux';
 import { withStyles } from '@material-ui/core/styles';
 import { withRoomContext } from '../../../RoomContext';
-<<<<<<< HEAD
-=======
 import classnames from 'classnames';
->>>>>>> 45a89b9f
 import PropTypes from 'prop-types';
 import * as appPropTypes from '../../appPropTypes';
 import { useIntl } from 'react-intl';
@@ -27,11 +24,7 @@
 		{
 			borderRadius : '50%',
 			height       : '2rem',
-<<<<<<< HEAD
-			marginTop    : theme.spacing(1)
-=======
 			marginTop    : theme.spacing(0.5)
->>>>>>> 45a89b9f
 		},
 		peerInfo :
 		{
@@ -41,13 +34,10 @@
 			flexGrow    : 1,
 			alignItems  : 'center'
 		},
-<<<<<<< HEAD
-=======
 		buttons :
 		{
 			padding : theme.spacing(1)
 		},
->>>>>>> 45a89b9f
 		green :
 		{
 			color : 'rgba(0, 153, 0, 1)'
@@ -86,13 +76,9 @@
 						id             : 'tooltip.raisedHand',
 						defaultMessage : 'Raise hand'
 					})}
-<<<<<<< HEAD
-					className={me.raisedHand ? classes.green : null}
-=======
 					className={
 						classnames(me.raisedHand ? classes.green : null, classes.buttons)
 					}
->>>>>>> 45a89b9f
 					disabled={me.raisedHandInProgress}
 					color='primary'
 					onClick={(e) =>
