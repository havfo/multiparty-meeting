--- conflicted
+++ resolved
@@ -117,15 +117,9 @@
 			>
 				<DialogTitle>
 
-<<<<<<< HEAD
-					{ window.config.logo !== null ?
-						<img alt='Logo' src={window.config.logo} /> :
-						<Typography variant='h5'> {window.config.title} </Typography>
-=======
 					{ config.logo ?
 						<img alt='Logo' src={config.logo} /> :
 						<Typography variant='h5'> {config.title} </Typography>
->>>>>>> ceeda291
 					}
 					<hr />
 
