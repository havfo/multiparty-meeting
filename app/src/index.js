import domready from 'domready';
import React, { Suspense } from 'react';
import { render } from 'react-dom';
import { Provider } from 'react-redux';
import isElectron from 'is-electron';

import { createIntl } from 'react-intl';
import { IntlProvider } from 'react-intl-redux';

import { Route, HashRouter, BrowserRouter, Switch } from 'react-router-dom';
import randomString from 'random-string';
import Logger from './Logger';
import debug from 'debug';
import RoomClient from './RoomClient';
import RoomContext from './RoomContext';
import deviceInfo from './deviceInfo';
import * as meActions from './actions/meActions';
import UnsupportedBrowser from './components/UnsupportedBrowser';
import ConfigDocumentation from './components/ConfigDocumentation';
import ConfigError from './components/ConfigError';
import JoinDialog from './components/JoinDialog';
import LoginDialog from './components/AccessControl/LoginDialog';
import LoadingView from './components/Loader/LoadingView';
import { MuiThemeProvider, createMuiTheme } from '@material-ui/core/styles';
import { PersistGate } from 'redux-persist/lib/integration/react';
import { persistor, store } from './store';
import { SnackbarProvider } from 'notistack';
import * as serviceWorker from './serviceWorker';
import { LazyPreload } from './components/Loader/LazyPreload';
import { detectDevice } from 'mediasoup-client';
import { recorder } from './actions/recorderActions';

import './index.css';

import { config, configError } from './config';

const App = LazyPreload(() => import(/* webpackChunkName: "app" */ './components/App'));

// const cache = createIntlCache();

const supportedBrowsers =
{
	'windows' : {
		'internet explorer' : '>12',
		'microsoft edge'    : '>18'
	},
	'safari'                       : '>12',
	'firefox'                      : '>=60',
	'chrome'                       : '>=74',
	'chromium'                     : '>=74',
	'opera'                        : '>=62',
	'samsung internet for android' : '>=11.1.1.52'
};

const intl = createIntl({ locale: 'en', defaultLocale: 'en' });

recorder.intl = intl;

if (process.env.REACT_APP_DEBUG === '*' || process.env.NODE_ENV !== 'production')
{
	debug.enable('* -engine* -socket* -RIE* *WARN* *ERROR*');
}

const logger = new Logger();

let roomClient;

RoomClient.init({ store });

const theme = createMuiTheme(config.theme);

let Router;

if (isElectron())
	Router = HashRouter;
else
	Router = BrowserRouter;

domready(() =>
{
	logger.debug('DOM ready');

	run();
});

function run()
{
	logger.debug('run() [environment:%s]', process.env.NODE_ENV);

	const peerId = randomString({ length: 8 }).toLowerCase();
	const urlParser = new URL(window.location);
	const parameters = urlParser.searchParams;

	const accessCode = parameters.get('code');
	const produce = parameters.get('produce') !== 'false';
	const forceTcp = parameters.get('forceTcp') === 'true';
	const displayName = parameters.get('displayName');
	const muted = parameters.get('muted') === 'true';
	const headless = parameters.get('headless');
	const showConfigDocumentationPath = parameters.get('config') === 'true';

	const { pathname } = window.location;

	let basePath = pathname.substring(0, pathname.lastIndexOf('/'));

	if (!basePath)
		basePath = '/';

	// Get current device.
	const device = deviceInfo();

	let unsupportedBrowser = false;

	let webrtcUnavailable = false;

	if (detectDevice() === undefined)
	{
		logger.error('Your browser is not supported [deviceInfo:"%o"]', device);

		unsupportedBrowser = true;
	}
	else if (
		navigator.mediaDevices === undefined ||
		navigator.mediaDevices.getUserMedia === undefined ||
		window.RTCPeerConnection === undefined
	)
	{
		logger.error('Your browser is not supported [deviceInfo:"%o"]', device);

		webrtcUnavailable = true;
	}
	else if (
		!device.bowser.satisfies(
			config.supportedBrowsers || supportedBrowsers
		)
	)
	{
		logger.error(
			'Your browser is not supported [deviceInfo:"%o"]',
			device
		);

		unsupportedBrowser = true;
	}
	else
	{
		logger.debug('Your browser is supported [deviceInfo:"%o"]', device);
	}

	if (unsupportedBrowser || webrtcUnavailable)
	{
		render(
<<<<<<< HEAD
			<MuiThemeProvider theme={theme}>
				<IntlProvider value={intl} defaultLocale='en'>
					<UnsupportedBrowser
						webrtcUnavailable={webrtcUnavailable}
						platform={device.platform}
					/>
				</IntlProvider>
			</MuiThemeProvider>,
=======
			<Provider store={store}>
				<MuiThemeProvider theme={theme}>
					<IntlProvider value={intl}>
						<UnsupportedBrowser
							webrtcUnavailable={webrtcUnavailable}
							platform={device.platform}
						/>
					</IntlProvider>
				</MuiThemeProvider>
			</Provider>,
			document.getElementById('edumeet')
		);

		return;
	}

	if (showConfigDocumentationPath)
	{
		render(
			<Provider store={store}>
				<MuiThemeProvider theme={theme}>
					<IntlProvider value={intl}>
						<ConfigDocumentation />
					</IntlProvider>
				</MuiThemeProvider>
			</Provider>,
			document.getElementById('edumeet')
		);

		return;
	}

	if (configError)
	{
		render(
			<Provider store={store}>
				<MuiThemeProvider theme={theme}>
					<IntlProvider value={intl}>
						<ConfigError configError={configError} />
					</IntlProvider>
				</MuiThemeProvider>
			</Provider>,
>>>>>>> ceeda291
			document.getElementById('edumeet')
		);

		return;
	}

	store.dispatch(
		meActions.setMe({
			peerId,
			loginEnabled : config.loginEnabled
		})
	);

	roomClient = new RoomClient(
		{
			peerId,
			accessCode,
			device,
			produce,
			headless,
			forceTcp,
			displayName,
			muted,
			basePath
		});

	global.CLIENT = roomClient;

	render(
		<Provider store={store}>
			<MuiThemeProvider theme={theme}>
				<IntlProvider value={intl}>
					<PersistGate loading={<LoadingView />} persistor={persistor}>
						<RoomContext.Provider value={roomClient}>
							<SnackbarProvider>
								<Router basename={basePath}>
									<Suspense fallback={<LoadingView />}>
										<React.Fragment>
											<Switch>
												<Route exact path='/' component={JoinDialog} />
												<Route exact path='/login_dialog' component={LoginDialog} />
												<Route path='/:id' component={App} />
											</Switch>
										</React.Fragment>
									</Suspense>
								</Router>
							</SnackbarProvider>
						</RoomContext.Provider>
					</PersistGate>
				</IntlProvider>
			</MuiThemeProvider>
		</Provider>,
		document.getElementById('edumeet')
	);
}

serviceWorker.unregister();<|MERGE_RESOLUTION|>--- conflicted
+++ resolved
@@ -150,16 +150,6 @@
 	if (unsupportedBrowser || webrtcUnavailable)
 	{
 		render(
-<<<<<<< HEAD
-			<MuiThemeProvider theme={theme}>
-				<IntlProvider value={intl} defaultLocale='en'>
-					<UnsupportedBrowser
-						webrtcUnavailable={webrtcUnavailable}
-						platform={device.platform}
-					/>
-				</IntlProvider>
-			</MuiThemeProvider>,
-=======
 			<Provider store={store}>
 				<MuiThemeProvider theme={theme}>
 					<IntlProvider value={intl}>
@@ -202,7 +192,6 @@
 					</IntlProvider>
 				</MuiThemeProvider>
 			</Provider>,
->>>>>>> ceeda291
 			document.getElementById('edumeet')
 		);
 
