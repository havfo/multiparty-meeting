import domready from 'domready';
import React, { Suspense } from 'react';
import { render } from 'react-dom';
import { Provider } from 'react-redux';
import isElectron from 'is-electron';
import { createIntl, createIntlCache, RawIntlProvider } from 'react-intl';
import { Route, HashRouter, BrowserRouter } from 'react-router-dom';
import randomString from 'random-string';
import Logger from './Logger';
import debug from 'debug';
import RoomClient from './RoomClient';
import RoomContext from './RoomContext';
import deviceInfo from './deviceInfo';
import * as meActions from './actions/meActions';
import ChooseRoom from './components/ChooseRoom';
import LoadingView from './components/LoadingView';
import { MuiThemeProvider, createMuiTheme } from '@material-ui/core/styles';
import { PersistGate } from 'redux-persist/lib/integration/react';
import { persistor, store } from './store';
import { SnackbarProvider } from 'notistack';
import * as serviceWorker from './serviceWorker';
import { ReactLazyPreload } from './components/ReactLazyPreload';

// import messagesEnglish from './translations/en';
import messagesNorwegian from './translations/nb';
import messagesGerman from './translations/de';
import messagesHungarian from './translations/hu';
import messagesPolish from './translations/pl';
import messagesDanish from './translations/dk';
import messagesFrench from './translations/fr';
import messagesGreek from './translations/el';
import messagesRomanian from './translations/ro';
import messagesPortuguese from './translations/pt';
import messagesChinese from './translations/cn';
import messagesSpanish from './translations/es';
import messagesCroatian from './translations/hr';
import messagesCzech from './translations/cs';
import messagesItalian from './translations/it';
import messagesUkrainian from './translations/uk';
import messagesTurkish from './translations/tr';
<<<<<<< HEAD
import messagesLatvian from './translations/lv';
=======
>>>>>>> 2e552fb0

import './index.css';

const App = ReactLazyPreload(() => import(/* webpackChunkName: "app" */ './components/App'));

const cache = createIntlCache();

const messages =
{
	// 'en' : messagesEnglish,
	'nb' : messagesNorwegian,
	'de' : messagesGerman,
	'hu' : messagesHungarian,
	'pl' : messagesPolish,
	'dk' : messagesDanish,
	'fr' : messagesFrench,
	'el' : messagesGreek,
	'ro' : messagesRomanian,
	'pt' : messagesPortuguese,
	'zh' : messagesChinese,
	'es' : messagesSpanish,
	'hr' : messagesCroatian,
	'cs' : messagesCzech,
	'it' : messagesItalian,
	'uk' : messagesUkrainian,
<<<<<<< HEAD
	'tr' : messagesTurkish,
	'lv' : messagesLatvian
=======
	'tr' : messagesTurkish
>>>>>>> 2e552fb0
};

const locale = navigator.language.split(/[-_]/)[0]; // language without region code

const intl = createIntl({
	locale,
	messages : messages[locale]
}, cache);

if (process.env.REACT_APP_DEBUG === '*' || process.env.NODE_ENV !== 'production')
{
	debug.enable('* -engine* -socket* -RIE* *WARN* *ERROR*');
}

const logger = new Logger();

let roomClient;

RoomClient.init({ store, intl });

const theme = createMuiTheme(window.config.theme);

let Router;

if (isElectron())
	Router = HashRouter;
else
	Router = BrowserRouter;

domready(() =>
{
	logger.debug('DOM ready');

	run();
});

function run()
{
	logger.debug('run() [environment:%s]', process.env.NODE_ENV);

	const peerId = randomString({ length: 8 }).toLowerCase();
	const urlParser = new URL(window.location);
	const parameters = urlParser.searchParams;

	const accessCode = parameters.get('code');
	const produce = parameters.get('produce') !== 'false';
	const forceTcp = parameters.get('forceTcp') === 'true';
	const displayName = parameters.get('displayName');
	const muted = parameters.get('muted') === 'true';
	
	// Get current device.
	const device = deviceInfo();

	store.dispatch(
		meActions.setMe({
			peerId,
			loginEnabled : window.config.loginEnabled
		})
	);

	roomClient = new RoomClient(
		{
			peerId,
			accessCode,
			device,
			produce,
			forceTcp,
			displayName,
			muted
		});

	global.CLIENT = roomClient;

	render(
		<Provider store={store}>
			<MuiThemeProvider theme={theme}>
				<RawIntlProvider value={intl}>
					<PersistGate loading={<LoadingView />} persistor={persistor}>
						<RoomContext.Provider value={roomClient}>
							<SnackbarProvider>
								<Router>
									<Suspense fallback={<LoadingView />}>
										<React.Fragment>
											<Route exact path='/' component={ChooseRoom} />
											<Route path='/:id' component={App} />
										</React.Fragment>
									</Suspense>
								</Router>
							</SnackbarProvider>
						</RoomContext.Provider>
					</PersistGate>
				</RawIntlProvider>
			</MuiThemeProvider>
		</Provider>,
		document.getElementById('multiparty-meeting')
	);
}

serviceWorker.unregister();<|MERGE_RESOLUTION|>--- conflicted
+++ resolved
@@ -38,10 +38,6 @@
 import messagesItalian from './translations/it';
 import messagesUkrainian from './translations/uk';
 import messagesTurkish from './translations/tr';
-<<<<<<< HEAD
-import messagesLatvian from './translations/lv';
-=======
->>>>>>> 2e552fb0
 
 import './index.css';
 
@@ -67,12 +63,7 @@
 	'cs' : messagesCzech,
 	'it' : messagesItalian,
 	'uk' : messagesUkrainian,
-<<<<<<< HEAD
-	'tr' : messagesTurkish,
-	'lv' : messagesLatvian
-=======
 	'tr' : messagesTurkish
->>>>>>> 2e552fb0
 };
 
 const locale = navigator.language.split(/[-_]/)[0]; // language without region code
