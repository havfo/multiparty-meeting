--- conflicted
+++ resolved
@@ -49,24 +49,6 @@
 const messages =
 {
 	// 'en' : messagesEnglish,
-<<<<<<< HEAD
-	'nb' : messagesNorwegian,
-	'de' : messagesGerman,
-	'hu' : messagesHungarian,
-	'pl' : messagesPolish,
-	'dk' : messagesDanish,
-	'fr' : messagesFrench,
-	'el' : messagesGreek,
-	'ro' : messagesRomanian,
-	'pt' : messagesPortuguese,
-	'zh' : messagesChinese,
-	'es' : messagesSpanish,
-	'hr' : messagesCroatian,
-	'cs' : messagesCzech,
-	'it' : messagesItalian,
-	'uk' : messagesUkrainian,
-	'tr' : messagesTurkish
-=======
 	'nb'      : messagesNorwegian,
 	'de'      : messagesGerman,
 	'hu'      : messagesHungarian,
@@ -85,7 +67,6 @@
 	'uk'      : messagesUkrainian,
 	'tr'      : messagesTurkish,
 	'lv'      : messagesLatvian
->>>>>>> 651fb457
 };
 
 const browserLanguage = (navigator.language || navigator.browserLanguage).toLowerCase();
