const initialState =
{
	displayName         : 'Guest',
	selectedWebcam      : null,
	selectedAudioDevice : null,
	advancedMode        : false,
<<<<<<< HEAD
	resolution          : 'medium', // low, medium, high, veryhigh, ultra
	lastN               : 4,
	permanentTopBar		: true
=======
	sampleRate          : 48000,
	channelCount        : 1,
	volume              : 1.0,
	autoGainControl     : true,
	echoCancellation    : true,
	noiseSuppression    : true,
	sampleSize          : 16,
	// low, medium, high, veryhigh, ultra
	resolution          : window.config.defaultResolution || 'medium',
	lastN               : 4,
	permanentTopBar     : true,
	hiddenControls      : false,
	showNotifications   : true,
	notificationSounds  : true,
	buttonControlBar    : window.config.buttonControlBar || false,
	drawerOverlayed     : window.config.drawerOverlayed || true,
	autoMuteThreshold   : window.config.autoMuteThreshold || 4,
	...window.config.defaultAudio
>>>>>>> 651fb457
};

const settings = (state = initialState, action) =>
{
	switch (action.type)
	{
		case 'CHANGE_WEBCAM':
		{
			return { ...state, selectedWebcam: action.payload.deviceId };
		}

		case 'CHANGE_AUDIO_DEVICE':
		{
			return { ...state, selectedAudioDevice: action.payload.deviceId };
		}

		case 'SET_DISPLAY_NAME':
		{
			const { displayName } = action.payload;

			return { ...state, displayName };
		}

		case 'TOGGLE_ADVANCED_MODE':
		{
			const advancedMode = !state.advancedMode;

			return { ...state, advancedMode };
		}

		case 'SET_SAMPLE_RATE':
		{
			const { sampleRate } = action.payload;

			return { ...state, sampleRate };
		}

		case 'SET_CHANNEL_COUNT':
		{
			const { channelCount } = action.payload;

			return { ...state, channelCount };
		}

		case 'SET_VOLUME':
		{
			const { volume } = action.payload;

			return { ...state, volume };
		}

		case 'SET_AUTO_GAIN_CONTROL':
		{
			const { autoGainControl } = action.payload;

			return { ...state, autoGainControl };
		}

		case 'SET_ECHO_CANCELLATION':
		{
			const { echoCancellation } = action.payload;

			return { ...state, echoCancellation };
		}

		case 'SET_NOISE_SUPPRESSION':
		{
			const { noiseSuppression } = action.payload;

			return { ...state, noiseSuppression };
		}

		case 'SET_DEFAULT_AUDIO':
		{
			const { audio } = action.payload;

			return { ...state, audio };
		}

		case 'TOGGLE_AUTO_GAIN_CONTROL':
		{
			const autoGainControl = !state.autoGainControl;

			return { ...state, autoGainControl };
		}

		case 'TOGGLE_ECHO_CANCELLATION':
		{
			const echoCancellation = !state.echoCancellation;

			return { ...state, echoCancellation };
		}

		case 'TOGGLE_NOISE_SUPPRESSION':
		{
			const noiseSuppression = !state.noiseSuppression;

			return { ...state, noiseSuppression };
		}

		case 'SET_SAMPLE_SIZE':
		{
			const { sampleSize } = action.payload;

			return { ...state, sampleSize };
		}

		case 'SET_LAST_N':
		{
			const { lastN } = action.payload;

			return { ...state, lastN };
		}

		case 'TOGGLE_PERMANENT_TOPBAR':
		{
			const permanentTopBar = !state.permanentTopBar;

			return { ...state, permanentTopBar };
		}

<<<<<<< HEAD
=======
		case 'TOGGLE_BUTTON_CONTROL_BAR':
		{
			const buttonControlBar = !state.buttonControlBar;

			return { ...state, buttonControlBar };
		}

		case 'TOGGLE_DRAWER_OVERLAYED':
		{
			const drawerOverlayed = !state.drawerOverlayed;

			return { ...state, drawerOverlayed };
		}

		case 'TOGGLE_HIDDEN_CONTROLS':
		{
			const hiddenControls = !state.hiddenControls;

			return { ...state, hiddenControls };
		}

		case 'TOGGLE_NOTIFICATION_SOUNDS':
		{
			const notificationSounds = !state.notificationSounds;

			return { ...state, notificationSounds };
		}

		case 'TOGGLE_SHOW_NOTIFICATIONS':
		{
			const showNotifications = !state.showNotifications;

			return { ...state, showNotifications };
		}

>>>>>>> 651fb457
		case 'SET_VIDEO_RESOLUTION':
		{
			const { resolution } = action.payload;

			return { ...state, resolution };
		}

		default:
			return state;
	}
};

export default settings;<|MERGE_RESOLUTION|>--- conflicted
+++ resolved
@@ -4,11 +4,6 @@
 	selectedWebcam      : null,
 	selectedAudioDevice : null,
 	advancedMode        : false,
-<<<<<<< HEAD
-	resolution          : 'medium', // low, medium, high, veryhigh, ultra
-	lastN               : 4,
-	permanentTopBar		: true
-=======
 	sampleRate          : 48000,
 	channelCount        : 1,
 	volume              : 1.0,
@@ -27,7 +22,6 @@
 	drawerOverlayed     : window.config.drawerOverlayed || true,
 	autoMuteThreshold   : window.config.autoMuteThreshold || 4,
 	...window.config.defaultAudio
->>>>>>> 651fb457
 };
 
 const settings = (state = initialState, action) =>
@@ -149,8 +143,7 @@
 			return { ...state, permanentTopBar };
 		}
 
-<<<<<<< HEAD
-=======
+
 		case 'TOGGLE_BUTTON_CONTROL_BAR':
 		{
 			const buttonControlBar = !state.buttonControlBar;
@@ -186,7 +179,6 @@
 			return { ...state, showNotifications };
 		}
 
->>>>>>> 651fb457
 		case 'SET_VIDEO_RESOLUTION':
 		{
 			const { resolution } = action.payload;
