const initialState =
{
<<<<<<< HEAD
	displayName         : `Guest ${Math.floor(Math.random() * (100000 - 10000)) + 10000}`,
	selectedWebcam      : null,
	selectedAudioDevice : null,
	advancedMode        : false,
	sampleRate          : 48000,
	channelCount        : 1,
	volume              : 1.0,
	autoGainControl     : true,
	echoCancellation    : true,
	noiseSuppression    : true,
	sampleSize          : 16,
=======
	displayName             : 'Guest',
	selectedWebcam          : null,
	selectedAudioDevice     : null,
	advancedMode            : false,
	sampleRate              : 48000,
	channelCount            : 1,
	volume                  : 1.0,
	autoGainControl         : false,
	echoCancellation        : true,
	noiseSuppression        : true,
	voiceActivatedUnmute    : false,
	noiseThreshold          : -50,
	sampleSize              : 16,
>>>>>>> e835a98f
	// low, medium, high, veryhigh, ultra
	resolution              : window.config.defaultResolution || 'medium',
	frameRate               : window.config.defaultFrameRate || 15,
	screenSharingResolution : window.config.defaultScreenResolution || 'veryhigh',
	screenSharingFrameRate  : window.config.defaultScreenSharingFrameRate || 5,
	lastN                   : 4,
	permanentTopBar         : true,
	hiddenControls          : false,
	showNotifications       : true,
	notificationSounds      : true,
	buttonControlBar        : window.config.buttonControlBar || false,
	drawerOverlayed         : window.config.drawerOverlayed || true,
	aspectRatio             : window.config.viewAspectRatio || 1.777, // 16 : 9
	...window.config.defaultAudio
};

const settings = (state = initialState, action) =>
{
	switch (action.type)
	{
		case 'CHANGE_WEBCAM':
		{
			return { ...state, selectedWebcam: action.payload.deviceId };
		}

		case 'CHANGE_AUDIO_DEVICE':
		{
			return { ...state, selectedAudioDevice: action.payload.deviceId };
		}

		case 'CHANGE_AUDIO_OUTPUT_DEVICE':
		{
			return { ...state, selectedAudioOutputDevice: action.payload.deviceId };
		}

		case 'SET_DISPLAY_NAME':
		{
			const { displayName } = action.payload;

			return { ...state, displayName };
		}

		case 'TOGGLE_ADVANCED_MODE':
		{
			const advancedMode = !state.advancedMode;

			return { ...state, advancedMode };
		}

		case 'SET_SAMPLE_RATE':
		{
			const { sampleRate } = action.payload;

			return { ...state, sampleRate };
		}

		case 'SET_CHANNEL_COUNT':
		{
			const { channelCount } = action.payload;

			return { ...state, channelCount };
		}

		case 'SET_VOLUME':
		{
			const { volume } = action.payload;

			return { ...state, volume };
		}

		case 'SET_AUTO_GAIN_CONTROL':
		{
			const { autoGainControl } = action.payload;

			return { ...state, autoGainControl };
		}

		case 'SET_ECHO_CANCELLATION':
		{
			const { echoCancellation } = action.payload;

			return { ...state, echoCancellation };
		}

		case 'SET_NOISE_SUPPRESSION':
		{
			const { noiseSuppression } = action.payload;

			return { ...state, noiseSuppression };
		}

		case 'SET_VOICE_ACTIVATED_UNMUTE':
		{
			const { voiceActivatedUnmute } = action.payload;

			return { ...state, voiceActivatedUnmute };
		}

		case 'SET_NOISE_THRESHOLD':
		{
			const { noiseThreshold } = action.payload;

			return { ...state, noiseThreshold };
		}

		case 'SET_DEFAULT_AUDIO':
		{
			const { audio } = action.payload;

			return { ...state, audio };
		}

		case 'SET_SAMPLE_SIZE':
		{
			const { sampleSize } = action.payload;

			return { ...state, sampleSize };
		}

		case 'SET_ASPECT_RATIO':
		{
			const { aspectRatio } = action.payload;

			return { ...state, aspectRatio };
		}

		case 'SET_LAST_N':
		{
			const { lastN } = action.payload;

			return { ...state, lastN };
		}

		case 'TOGGLE_PERMANENT_TOPBAR':
		{
			const permanentTopBar = !state.permanentTopBar;

			return { ...state, permanentTopBar };
		}

		case 'TOGGLE_BUTTON_CONTROL_BAR':
		{
			const buttonControlBar = !state.buttonControlBar;

			return { ...state, buttonControlBar };
		}

		case 'TOGGLE_DRAWER_OVERLAYED':
		{
			const drawerOverlayed = !state.drawerOverlayed;

			return { ...state, drawerOverlayed };
		}

		case 'TOGGLE_HIDDEN_CONTROLS':
		{
			const hiddenControls = !state.hiddenControls;

			return { ...state, hiddenControls };
		}

		case 'TOGGLE_NOTIFICATION_SOUNDS':
		{
			const notificationSounds = !state.notificationSounds;

			return { ...state, notificationSounds };
		}

		case 'TOGGLE_SHOW_NOTIFICATIONS':
		{
			const showNotifications = !state.showNotifications;

			return { ...state, showNotifications };
		}

		case 'SET_VIDEO_RESOLUTION':
		{
			const { resolution } = action.payload;

			return { ...state, resolution };
		}

		case 'SET_VIDEO_FRAME_RATE':
		{
			const { frameRate } = action.payload;

			return { ...state, frameRate };
		}

		case 'SET_SCREEN_SHARING_RESOLUTION':
		{
			const { screenSharingResolution } = action.payload;

			return { ...state, screenSharingResolution };
		}

		case 'SET_SCREEN_SHARING_FRAME_RATE':
		{
			const { screenSharingFrameRate } = action.payload;

			return { ...state, screenSharingFrameRate };
		}

		default:
			return state;
	}
};

export default settings;<|MERGE_RESOLUTION|>--- conflicted
+++ resolved
@@ -1,19 +1,6 @@
 const initialState =
 {
-<<<<<<< HEAD
-	displayName         : `Guest ${Math.floor(Math.random() * (100000 - 10000)) + 10000}`,
-	selectedWebcam      : null,
-	selectedAudioDevice : null,
-	advancedMode        : false,
-	sampleRate          : 48000,
-	channelCount        : 1,
-	volume              : 1.0,
-	autoGainControl     : true,
-	echoCancellation    : true,
-	noiseSuppression    : true,
-	sampleSize          : 16,
-=======
-	displayName             : 'Guest',
+	displayName             : `Guest ${Math.floor(Math.random() * (100000 - 10000)) + 10000}`,
 	selectedWebcam          : null,
 	selectedAudioDevice     : null,
 	advancedMode            : false,
@@ -26,7 +13,6 @@
 	voiceActivatedUnmute    : false,
 	noiseThreshold          : -50,
 	sampleSize              : 16,
->>>>>>> e835a98f
 	// low, medium, high, veryhigh, ultra
 	resolution              : window.config.defaultResolution || 'medium',
 	frameRate               : window.config.defaultFrameRate || 15,
