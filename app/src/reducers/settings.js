<<<<<<< HEAD
export const defaultSettings = {
	audioPreset  : 'conference',
	audioPresets :
	{
		conference :
		{
			name                 : 'Conference audio',
			autoGainControl      : true, // default : true
			echoCancellation     : true, // default : true 
			noiseSuppression     : true, // default : true 
			// Automatically unmute speaking above noisThereshold
			voiceActivatedUnmute : false, // default : false 
			// This is only for voiceActivatedUnmute and audio-indicator
			noiseThreshold       : -60, // default -60
			// will not eat that much bandwith thanks to opus
			sampleRate           : 48000, // default : 48000 and don't go higher
			// usually mics are mono so this saves bandwidth
			channelCount         : 1, // default : 1
			sampleSize           : 16, // default : 16
			// usually mics are mono so this saves bandwidth
			opusStereo           : false, // default : false
			opusDtx              : true, // default : true / will save bandwidth 
			opusFec              : true, // default : true / forward error correction
			opusPtime            : 20, // minimum packet time (10, 20, 40, 60)
			opusMaxPlaybackRate  : 48000 // default : 48000 and don't go higher
		},
		hifi :
		{
			name                 : 'HiFi streaming',
			autoGainControl      : false, // default : true
			echoCancellation     : false, // default : true 
			noiseSuppression     : false, // default : true 
			// Automatically unmute speaking above noisThereshold
			voiceActivatedUnmute : false, // default : false 
			// This is only for voiceActivatedUnmute and audio-indicator
			noiseThreshold       : -60, // default -60
			// will not eat that much bandwith thanks to opus
			sampleRate           : 48000, // default : 48000 and don't go higher
			// usually mics are mono so this saves bandwidth
			channelCount         : 2, // default : 1
			sampleSize           : 16, // default : 16
			// usually mics are mono so this saves bandwidth
			opusStereo           : true, // default : false
			opusDtx              : false, // default : true / will save bandwidth 
			opusFec              : true, // default : true / forward error correction
			opusPtime            : 60, // minimum packet time (10, 20, 40, 60)
			opusMaxPlaybackRate  : 48000 // default : 48000 and don't go higher
		}
	}
};
=======
import { config } from '../config';
>>>>>>> ff9163cf

const initialState =
{
	displayName             : '',
	selectedWebcam          : null,
	selectedAudioDevice     : null,
	advancedMode            : false,
	autoGainControl         : config.autoGainControl,
	echoCancellation        : config.echoCancellation,
	noiseSuppression        : config.noiseSuppression,
	voiceActivatedUnmute    : config.voiceActivatedUnmute,
	noiseThreshold          : config.noiseThreshold,
	audioMuted              : false,
	videoMuted              : false,
	// low, medium, high, veryhigh, ultra
	resolution              : config.resolution,
	frameRate               : config.frameRate,
	screenSharingResolution : config.screenResolution,
	screenSharingFrameRate  : config.screenSharingFrameRate,
	lastN                   : 4,
	permanentTopBar         : true,
	hiddenControls          : false,
	showNotifications       : true,
	notificationSounds      : true,
	mirrorOwnVideo          : true,
	hideNoVideoParticipants : false,
	buttonControlBar        : config.buttonControlBar,
	drawerOverlayed         : config.drawerOverlayed,
	aspectRatio             : config.viewAspectRatio,
	mediaPerms              : { audio: true, video: true },
	localPicture            : null
};

Object.assign(initialState,	defaultSettings);
Object.assign(initialState,	defaultSettings.audioPresets[defaultSettings.audioPreset]);

const settings = (state = initialState, action) =>
{
	switch (action.type)
	{
		case 'CHANGE_WEBCAM':
		{
			return { ...state, selectedWebcam: action.payload.deviceId };
		}

		case 'CHANGE_AUDIO_DEVICE':
		{
			return { ...state, selectedAudioDevice: action.payload.deviceId };
		}

		case 'CHANGE_AUDIO_OUTPUT_DEVICE':
		{
			return { ...state, selectedAudioOutputDevice: action.payload.deviceId };
		}

		case 'SET_DISPLAY_NAME':
		{
			const { displayName } = action.payload;

			return { ...state, displayName };
		}

		case 'TOGGLE_ADVANCED_MODE':
		{
			const advancedMode = !state.advancedMode;

			return { ...state, advancedMode };
		}

		case 'SET_SAMPLE_RATE':
		{
			const { sampleRate } = action.payload;

			return { ...state, sampleRate, opusMaxPlaybackRate: sampleRate };
		}

		case 'SET_CHANNEL_COUNT':
		{
			const { channelCount } = action.payload;

			return { ...state, channelCount, opusStereo: channelCount > 1 };
		}

		case 'SET_VOLUME':
		{
			const { volume } = action.payload;

			return { ...state, volume };
		}

		case 'SET_AUTO_GAIN_CONTROL':
		{
			const { autoGainControl } = action.payload;

			return { ...state, autoGainControl };
		}

		case 'SET_AUDIO_PRESET':
		{
			const { audioPreset } = action.payload;

			return { ...state, audioPreset };
		}

		case 'SET_ECHO_CANCELLATION':
		{
			const { echoCancellation } = action.payload;

			return { ...state, echoCancellation };
		}

		case 'SET_NOISE_SUPPRESSION':
		{
			const { noiseSuppression } = action.payload;

			return { ...state, noiseSuppression };
		}

		case 'SET_VOICE_ACTIVATED_UNMUTE':
		{
			const { voiceActivatedUnmute } = action.payload;

			return { ...state, voiceActivatedUnmute };
		}

		case 'SET_NOISE_THRESHOLD':
		{
			const { noiseThreshold } = action.payload;

			return { ...state, noiseThreshold };
		}

		case 'SET_OPUS_STEREO':
		{
			const { opusStereo } = action.payload;

			return { ...state, opusStereo };
		}

		case 'SET_OPUS_DTX':
		{
			const { opusDtx } = action.payload;

			return { ...state, opusDtx };
		}

		case 'SET_OPUS_FEC':
		{
			const { opusFec } = action.payload;

			return { ...state, opusFec };
		}

		case 'SET_OPUS_PTIME':
		{
			const { opusPtime } = action.payload;

			return { ...state, opusPtime };
		}

		case 'SET_OPUS_MAX_PLAYBACK_RATE':
		{
			const { opusMaxPlaybackRate } = action.payload;

			return { ...state, opusMaxPlaybackRate };
		}

		case 'SET_DEFAULT_AUDIO':
		{
			const { audio } = action.payload;

			return { ...state, audio };
		}

		case 'SET_SAMPLE_SIZE':
		{
			const { sampleSize } = action.payload;

			return { ...state, sampleSize };
		}

		case 'SET_ASPECT_RATIO':
		{
			const { aspectRatio } = action.payload;

			return { ...state, aspectRatio };
		}

		case 'SET_LAST_N':
		{
			const { lastN } = action.payload;

			return { ...state, lastN };
		}

		case 'TOGGLE_PERMANENT_TOPBAR':
		{
			const permanentTopBar = !state.permanentTopBar;

			return { ...state, permanentTopBar };
		}

		case 'TOGGLE_BUTTON_CONTROL_BAR':
		{
			const buttonControlBar = !state.buttonControlBar;

			return { ...state, buttonControlBar };
		}

		case 'TOGGLE_DRAWER_OVERLAYED':
		{
			const drawerOverlayed = !state.drawerOverlayed;

			return { ...state, drawerOverlayed };
		}

		case 'TOGGLE_HIDDEN_CONTROLS':
		{
			const hiddenControls = !state.hiddenControls;

			return { ...state, hiddenControls };
		}

		case 'TOGGLE_NOTIFICATION_SOUNDS':
		{
			const notificationSounds = !state.notificationSounds;

			return { ...state, notificationSounds };
		}

		case 'TOGGLE_SHOW_NOTIFICATIONS':
		{
			const showNotifications = !state.showNotifications;

			return { ...state, showNotifications };
		}

		case 'SET_VIDEO_RESOLUTION':
		{
			const { resolution } = action.payload;

			return { ...state, resolution };
		}

		case 'SET_VIDEO_FRAME_RATE':
		{
			const { frameRate } = action.payload;

			return { ...state, frameRate };
		}

		case 'SET_SCREEN_SHARING_RESOLUTION':
		{
			const { screenSharingResolution } = action.payload;

			return { ...state, screenSharingResolution };
		}

		case 'SET_SCREEN_SHARING_FRAME_RATE':
		{
			const { screenSharingFrameRate } = action.payload;

			return { ...state, screenSharingFrameRate };
		}

		case 'TOGGLE_MIRROR_OWN_VIDEO':
		{
			const mirrorOwnVideo = !state.mirrorOwnVideo;

			return { ...state, mirrorOwnVideo };
		}

		case 'TOGGLE_HIDE_NO_VIDEO_PARTICIPANTS':
		{
			const hideNoVideoParticipants = !state.hideNoVideoParticipants;

			return { ...state, hideNoVideoParticipants };
		}

		case 'SET_MEDIA_PERMS':
		{
			const { mediaPerms } = action.payload;

			return { ...state, mediaPerms };
		}

		case 'SET_AUDIO_MUTED':
		{
			const { audioMuted } = action.payload;

			return { ...state, audioMuted };
		}

		case 'SET_VIDEO_MUTED':
		{
			const { videoMuted } = action.payload;

			return { ...state, videoMuted };
		}

		case 'SET_LOCAL_PICTURE':
		{
			const { localPicture } = action.payload;

			return { ...state, localPicture };
		}

		case 'SETTINGS_UPDATE':
		{
			return { ...state, ...action.payload };
		}

		default:
			return state;
	}
};

export default settings;<|MERGE_RESOLUTION|>--- conflicted
+++ resolved
@@ -1,57 +1,4 @@
-<<<<<<< HEAD
-export const defaultSettings = {
-	audioPreset  : 'conference',
-	audioPresets :
-	{
-		conference :
-		{
-			name                 : 'Conference audio',
-			autoGainControl      : true, // default : true
-			echoCancellation     : true, // default : true 
-			noiseSuppression     : true, // default : true 
-			// Automatically unmute speaking above noisThereshold
-			voiceActivatedUnmute : false, // default : false 
-			// This is only for voiceActivatedUnmute and audio-indicator
-			noiseThreshold       : -60, // default -60
-			// will not eat that much bandwith thanks to opus
-			sampleRate           : 48000, // default : 48000 and don't go higher
-			// usually mics are mono so this saves bandwidth
-			channelCount         : 1, // default : 1
-			sampleSize           : 16, // default : 16
-			// usually mics are mono so this saves bandwidth
-			opusStereo           : false, // default : false
-			opusDtx              : true, // default : true / will save bandwidth 
-			opusFec              : true, // default : true / forward error correction
-			opusPtime            : 20, // minimum packet time (10, 20, 40, 60)
-			opusMaxPlaybackRate  : 48000 // default : 48000 and don't go higher
-		},
-		hifi :
-		{
-			name                 : 'HiFi streaming',
-			autoGainControl      : false, // default : true
-			echoCancellation     : false, // default : true 
-			noiseSuppression     : false, // default : true 
-			// Automatically unmute speaking above noisThereshold
-			voiceActivatedUnmute : false, // default : false 
-			// This is only for voiceActivatedUnmute and audio-indicator
-			noiseThreshold       : -60, // default -60
-			// will not eat that much bandwith thanks to opus
-			sampleRate           : 48000, // default : 48000 and don't go higher
-			// usually mics are mono so this saves bandwidth
-			channelCount         : 2, // default : 1
-			sampleSize           : 16, // default : 16
-			// usually mics are mono so this saves bandwidth
-			opusStereo           : true, // default : false
-			opusDtx              : false, // default : true / will save bandwidth 
-			opusFec              : true, // default : true / forward error correction
-			opusPtime            : 60, // minimum packet time (10, 20, 40, 60)
-			opusMaxPlaybackRate  : 48000 // default : 48000 and don't go higher
-		}
-	}
-};
-=======
 import { config } from '../config';
->>>>>>> ff9163cf
 
 const initialState =
 {
@@ -82,11 +29,56 @@
 	drawerOverlayed         : config.drawerOverlayed,
 	aspectRatio             : config.viewAspectRatio,
 	mediaPerms              : { audio: true, video: true },
-	localPicture            : null
+	localPicture            : null,
+	audioPreset             : 'conference',
+	audioPresets            :
+	{
+		conference :
+		{
+			name                 : 'Conference audio',
+			autoGainControl      : true, // default : true
+			echoCancellation     : true, // default : true 
+			noiseSuppression     : true, // default : true 
+			// Automatically unmute speaking above noisThereshold
+			voiceActivatedUnmute : false, // default : false 
+			// This is only for voiceActivatedUnmute and audio-indicator
+			noiseThreshold       : -60, // default -60
+			// will not eat that much bandwith thanks to opus
+			sampleRate           : 48000, // default : 48000 and don't go higher
+			// usually mics are mono so this saves bandwidth
+			channelCount         : 1, // default : 1
+			sampleSize           : 16, // default : 16
+			// usually mics are mono so this saves bandwidth
+			opusStereo           : false, // default : false
+			opusDtx              : true, // default : true / will save bandwidth 
+			opusFec              : true, // default : true / forward error correction
+			opusPtime            : 20, // minimum packet time (10, 20, 40, 60)
+			opusMaxPlaybackRate  : 48000 // default : 48000 and don't go higher
+		},
+		hifi :
+		{
+			name                 : 'HiFi streaming',
+			autoGainControl      : false, // default : true
+			echoCancellation     : false, // default : true 
+			noiseSuppression     : false, // default : true 
+			// Automatically unmute speaking above noisThereshold
+			voiceActivatedUnmute : false, // default : false 
+			// This is only for voiceActivatedUnmute and audio-indicator
+			noiseThreshold       : -60, // default -60
+			// will not eat that much bandwith thanks to opus
+			sampleRate           : 48000, // default : 48000 and don't go higher
+			// usually mics are mono so this saves bandwidth
+			channelCount         : 2, // default : 1
+			sampleSize           : 16, // default : 16
+			// usually mics are mono so this saves bandwidth
+			opusStereo           : true, // default : false
+			opusDtx              : false, // default : true / will save bandwidth 
+			opusFec              : true, // default : true / forward error correction
+			opusPtime            : 60, // minimum packet time (10, 20, 40, 60)
+			opusMaxPlaybackRate  : 48000 // default : 48000 and don't go higher
+		}
+	}
 };
-
-Object.assign(initialState,	defaultSettings);
-Object.assign(initialState,	defaultSettings.audioPresets[defaultSettings.audioPreset]);
 
 const settings = (state = initialState, action) =>
 {
