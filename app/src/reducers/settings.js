const initialState =
{
	displayName         : 'Guest',
	selectedWebcam      : null,
	selectedAudioDevice : null,
	advancedMode        : false,
<<<<<<< HEAD
	// low, medium, high, veryhigh, ultra
	resolution          : window.config.defaultResolution || 'medium',
	lastN               : 4,
	permanentTopBar     : true,
	hiddenControls      : false,
	notificationSounds  : true
=======
	resolution          : 'medium', // low, medium, high, veryhigh, ultra
	lastN               : 4,
	permanentTopBar		: true
>>>>>>> 2e552fb0
};

const settings = (state = initialState, action) =>
{
	switch (action.type)
	{
		case 'CHANGE_WEBCAM':
		{
			return { ...state, selectedWebcam: action.payload.deviceId };
		}

		case 'CHANGE_AUDIO_DEVICE':
		{
			return { ...state, selectedAudioDevice: action.payload.deviceId };
		}

		case 'CHANGE_AUDIO_OUTPUT_DEVICE':
		{
			return { ...state, selectedAudioOutputDevice: action.payload.deviceId };
		}
	
		case 'SET_DISPLAY_NAME':
		{
			const { displayName } = action.payload;

			return { ...state, displayName };
		}

		case 'TOGGLE_ADVANCED_MODE':
		{
			const advancedMode = !state.advancedMode;

			return { ...state, advancedMode };
		}

		case 'SET_LAST_N':
		{
			const { lastN } = action.payload;

			return { ...state, lastN };
		}

		case 'TOGGLE_PERMANENT_TOPBAR':
		{
			const permanentTopBar = !state.permanentTopBar;

			return { ...state, permanentTopBar };
		}

		case 'TOGGLE_HIDDEN_CONTROLS':
		{
			const hiddenControls = !state.hiddenControls;

			return { ...state, hiddenControls };
		}

		case 'TOGGLE_NOTIFICATION_SOUNDS':
		{
			const notificationSounds = !state.notificationSounds;

			return { ...state, notificationSounds };
		}

		case 'SET_VIDEO_RESOLUTION':
		{
			const { resolution } = action.payload;

			return { ...state, resolution };
		}

		default:
			return state;
	}
};

export default settings;<|MERGE_RESOLUTION|>--- conflicted
+++ resolved
@@ -4,18 +4,9 @@
 	selectedWebcam      : null,
 	selectedAudioDevice : null,
 	advancedMode        : false,
-<<<<<<< HEAD
-	// low, medium, high, veryhigh, ultra
-	resolution          : window.config.defaultResolution || 'medium',
-	lastN               : 4,
-	permanentTopBar     : true,
-	hiddenControls      : false,
-	notificationSounds  : true
-=======
 	resolution          : 'medium', // low, medium, high, veryhigh, ultra
 	lastN               : 4,
 	permanentTopBar		: true
->>>>>>> 2e552fb0
 };
 
 const settings = (state = initialState, action) =>
@@ -32,11 +23,6 @@
 			return { ...state, selectedAudioDevice: action.payload.deviceId };
 		}
 
-		case 'CHANGE_AUDIO_OUTPUT_DEVICE':
-		{
-			return { ...state, selectedAudioOutputDevice: action.payload.deviceId };
-		}
-	
 		case 'SET_DISPLAY_NAME':
 		{
 			const { displayName } = action.payload;
@@ -65,20 +51,6 @@
 			return { ...state, permanentTopBar };
 		}
 
-		case 'TOGGLE_HIDDEN_CONTROLS':
-		{
-			const hiddenControls = !state.hiddenControls;
-
-			return { ...state, hiddenControls };
-		}
-
-		case 'TOGGLE_NOTIFICATION_SOUNDS':
-		{
-			const notificationSounds = !state.notificationSounds;
-
-			return { ...state, notificationSounds };
-		}
-
 		case 'SET_VIDEO_RESOLUTION':
 		{
 			const { resolution } = action.payload;
