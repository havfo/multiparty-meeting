import * as userRoles from './userRoles';

const initialState =
{
	id                    : null,
	picture               : null,
<<<<<<< HEAD
	isMobile              : false,
=======
	roles                 : [ userRoles.ALL ],
>>>>>>> 92a03704
	canSendMic            : false,
	canSendWebcam         : false,
	canShareScreen        : false,
	canShareFiles         : false,
	audioDevices          : null,
	webcamDevices         : null,
	webcamInProgress      : false,
	audioInProgress       : false,
	screenShareInProgress : false,
	displayNameInProgress : false,
	loginEnabled          : false,
	raiseHand             : false,
	raiseHandInProgress   : false,
	loggedIn              : false
};

const me = (state = initialState, action) =>
{
	switch (action.type)
	{
		case 'SET_ME':
		{
			const {
				peerId,
				loginEnabled
			} = action.payload;

			return {
				...state,
				id : peerId,
				loginEnabled
			};
		}

		case 'SET_IS_MOBILE':
		{
			return { ...state, isMobile: true };
		}

		case 'LOGGED_IN':
		{
			const { flag } = action.payload;

			return { ...state, loggedIn: flag };
		}

		case 'ADD_ROLE':
		{
			if (state.roles.includes(action.payload.role))
				return state;

			const roles = [ ...state.roles, action.payload.role ];

			return { ...state, roles };
		}

		case 'REMOVE_ROLE':
		{
			const roles = state.roles.filter((role) =>
				role !== action.payload.role);

			return { ...state, roles };
		}

		case 'SET_PICTURE':
			return { ...state, picture: action.payload.picture };

		case 'SET_MEDIA_CAPABILITIES':
		{
			const {
				canSendMic,
				canSendWebcam,
				canShareScreen,
				canShareFiles
			} = action.payload;

			return {
				...state,
				canSendMic,
				canSendWebcam,
				canShareScreen,
				canShareFiles
			};
		}

		case 'SET_AUDIO_DEVICES':
		{
			const { devices } = action.payload;

			return { ...state, audioDevices: devices };
		}

		case 'SET_WEBCAM_DEVICES':
		{
			const { devices } = action.payload;

			return { ...state, webcamDevices: devices };
		}

		case 'SET_AUDIO_IN_PROGRESS':
		{
			const { flag } = action.payload;

			return { ...state, audioInProgress: flag };
		}

		case 'SET_WEBCAM_IN_PROGRESS':
		{
			const { flag } = action.payload;

			return { ...state, webcamInProgress: flag };
		}

		case 'SET_SCREEN_SHARE_IN_PROGRESS':
		{
			const { flag } = action.payload;

			return { ...state, screenShareInProgress: flag };
		}

		case 'SET_MY_RAISE_HAND_STATE':
		{
			const { flag } = action.payload;

			return { ...state, raiseHand: flag };
		}

		case 'SET_MY_RAISE_HAND_STATE_IN_PROGRESS':
		{
			const { flag } = action.payload;

			return { ...state, raiseHandInProgress: flag };
		}

		case 'SET_DISPLAY_NAME_IN_PROGRESS':
		{
			const { flag } = action.payload;

			return { ...state, displayNameInProgress: flag };
		}

		default:
			return state;
	}
};

export default me;<|MERGE_RESOLUTION|>--- conflicted
+++ resolved
@@ -4,11 +4,8 @@
 {
 	id                    : null,
 	picture               : null,
-<<<<<<< HEAD
 	isMobile              : false,
-=======
 	roles                 : [ userRoles.ALL ],
->>>>>>> 92a03704
 	canSendMic            : false,
 	canSendWebcam         : false,
 	canShareScreen        : false,
