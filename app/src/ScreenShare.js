--- conflicted
+++ resolved
@@ -220,11 +220,7 @@
 {
 	static create(device)
 	{
-<<<<<<< HEAD
-		if (isElectron() && electron)
-=======
 		if (electron)
->>>>>>> d2c00649
 			return new ElectronScreenShare();
 		else if (device.platform !== 'desktop')
 			return new DefaultScreenShare();
