--- conflicted
+++ resolved
@@ -66,7 +66,6 @@
 	// listeningRedirectPort disabled
 	// use case: loadbalancer backend
 	httpOnly              : false,
-<<<<<<< HEAD
 	// This logger class will have the log function
 	// called every time there is a room created or destroyed,
 	// or peer created or destroyed. This would then be able
@@ -102,14 +101,12 @@
 				});
 		}
 	}, */
-=======
 	// WebServer/Express trust proxy config for httpOnly mode
 	// You can find more info:
 	//  - https://expressjs.com/en/guide/behind-proxies.html
 	//  - https://www.npmjs.com/package/proxy-addr
 	// use case: loadbalancer backend
-	trustProxy           : '',
->>>>>>> 924e78de
+	trustProxy            : '',
 	// This function will be called on successful login through oidc.
 	// Use this function to map your oidc userinfo to the Peer object.
 	// The roomId is equal to the room name.
