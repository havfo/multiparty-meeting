--- conflicted
+++ resolved
@@ -1,6 +1,5 @@
 const os = require('os');
-<<<<<<< HEAD
-=======
+
 const userRoles = require('../userRoles');
 
 const {
@@ -22,7 +21,6 @@
 
 // const AwaitQueue = require('awaitqueue');
 // const axios = require('axios');
->>>>>>> 651fb457
 
 module.exports =
 {
@@ -82,21 +80,7 @@
 	//  - https://expressjs.com/en/guide/behind-proxies.html
 	//  - https://www.npmjs.com/package/proxy-addr
 	// use case: loadbalancer backend
-<<<<<<< HEAD
-	trustProxy           : '',
-	// If this is set to true, only signed-in users will be able
-	// to join a room directly. Non-signed-in users (guests) will
-	// always be put in the lobby regardless of room lock status.
-	// If false, there is no difference between guests and signed-in
-	// users when joining.
-	requireSignInToAccess : false,
-	// This flag has no effect when requireSignInToAccess is false
-	// When truthy, the room will be open to all users when the first
-	// authenticated user has already joined the room.
-	activateOnHostJoin    : true,
-	// Mediasoup settings
-	mediasoup             :
-=======
+
 	trustProxy            : '',
 	// This logger class will have the log function
 	// called every time there is a room created or destroyed,
@@ -273,7 +257,7 @@
 	routerScaleSize      : 40,
 	// Mediasoup settings
 	mediasoup            :
->>>>>>> 651fb457
+
 	{
 		numWorkers : Object.keys(os.cpus()).length,
 		// mediasoup Worker settings.
