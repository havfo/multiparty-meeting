const os = require('os');

module.exports =
{

	// Auth conf
	/*
	auth :
	{
		lti :
		{
			consumerKey    : 'key',
			consumerSecret : 'secret'
		},
		oidc:
		{
		// The issuer URL for OpenID Connect discovery
		// The OpenID Provider Configuration Document
		// could be discovered on:
		// issuerURL + '/.well-known/openid-configuration'

		issuerURL     : 'https://example.com',
		clientOptions :
		{
			client_id     : '',
			client_secret : '',
			scope       		: 'openid email profile',
			// where client.example.com is your multiparty meeting server
			redirect_uri  : 'https://client.example.com/auth/callback'
		}
<<<<<<< HEAD

		}
	},
	*/

	redisOptions: {}
=======
	},*/
	redisOptions: {},
>>>>>>> 22298800
	// session cookie secret
	cookieSecret : 'T0P-S3cR3t_cook!e',
	cookieName   : 'multiparty-meeting.sid',
	tls          :
	{
		cert : `${__dirname}/../certs/mediasoup-demo.localhost.cert.pem`,
		key  : `${__dirname}/../certs/mediasoup-demo.localhost.key.pem`
	},
	// Listening port for https server.
	listeningPort         : 443,
	// Any http request is redirected to https.
	// Listening port for http server. 
	listeningRedirectPort : 80,
	// If this is set to true, only signed-in users will be able
	// to join a room directly. Non-signed-in users (guests) will
	// always be put in the lobby regardless of room lock status.
	// If false, there is no difference between guests and signed-in
	// users when joining.
	requireSignInToAccess : true,
	// This flag has no effect when requireSignInToAccess is false
	// When truthy, the room will be open to all users when the first
	// authenticated user has already joined the room.
	activateOnHostJoin    : true,
	// Mediasoup settings
	mediasoup             :
	{
		numWorkers : Object.keys(os.cpus()).length,
		// mediasoup Worker settings.
		worker     :
		{
			logLevel : 'warn',
			logTags  :
			[
				'info',
				'ice',
				'dtls',
				'rtp',
				'srtp',
				'rtcp'
			],
			rtcMinPort : 40000,
			rtcMaxPort : 49999
		},
		// mediasoup Router settings.
		router :
		{
			// Router media codecs.
			mediaCodecs :
			[
				{
					kind      : 'audio',
					mimeType  : 'audio/opus',
					clockRate : 48000,
					channels  : 2
				},
				{
					kind       : 'video',
					mimeType   : 'video/h264',
					clockRate  : 90000,
					parameters :
					{
						'packetization-mode'      : 1,
						'profile-level-id'        : '42e01f',
						'level-asymmetry-allowed' : 1,
						'x-google-start-bitrate'  : 1000
					}
				}
			]
		},
		// mediasoup WebRtcTransport settings.
		webRtcTransport :
		{
			listenIps :
			[
				// change ip to your servers IP address!
				{ ip: '0.0.0.0', announcedIp: null }

				// Can have multiple listening interfaces
				// { ip: '::/0', announcedIp: null }
			],
			maxIncomingBitrate              : 1500000,
			initialAvailableOutgoingBitrate : 1000000
		}
	}
};<|MERGE_RESOLUTION|>--- conflicted
+++ resolved
@@ -14,31 +14,26 @@
 		},
 		oidc:
 		{
-		// The issuer URL for OpenID Connect discovery
-		// The OpenID Provider Configuration Document
-		// could be discovered on:
-		// issuerURL + '/.well-known/openid-configuration'
+			// The issuer URL for OpenID Connect discovery
+			// The OpenID Provider Configuration Document
+			// could be discovered on:
+			// issuerURL + '/.well-known/openid-configuration'
 
-		issuerURL     : 'https://example.com',
-		clientOptions :
-		{
-			client_id     : '',
-			client_secret : '',
-			scope       		: 'openid email profile',
-			// where client.example.com is your multiparty meeting server
-			redirect_uri  : 'https://client.example.com/auth/callback'
-		}
-<<<<<<< HEAD
+			issuerURL     : 'https://example.com',
+			clientOptions :
+			{
+				client_id     : '',
+				client_secret : '',
+				scope       		: 'openid email profile',
+				// where client.example.com is your multiparty meeting server
+				redirect_uri  : 'https://client.example.com/auth/callback'
+			}
 
 		}
 	},
 	*/
 
-	redisOptions: {}
-=======
-	},*/
 	redisOptions: {},
->>>>>>> 22298800
 	// session cookie secret
 	cookieSecret : 'T0P-S3cR3t_cook!e',
 	cookieName   : 'multiparty-meeting.sid',
