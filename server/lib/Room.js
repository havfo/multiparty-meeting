--- conflicted
+++ resolved
@@ -223,14 +223,8 @@
 					interval   : 800
 				});
 
-<<<<<<< HEAD
-			audioLevelObservers.set(
-				router.id, { audioLevelObserver: audioLevelObserver, peerId: null, volume: -1000 }
-			);
-=======
 			audioLevelObservers.set(router.id,
 				{ audioLevelObserver: audioLevelObserver, peerId: null, volume: -1000 });
->>>>>>> ceeda291
 		}
 
 		return new Room({
@@ -271,13 +265,8 @@
 		this._queue = new AwaitQueue();
 
 		// Locked flag.
-<<<<<<< HEAD
-		this._locked = config.roomsUnlocked &&
-			Array.isArray(config.roomsUnlocked) && !config.roomsUnlocked.includes(roomId);
-=======
 		this._locked = config.roomsUnlocked.length
 			&& !config.roomsUnlocked.includes(roomId);
->>>>>>> ceeda291
 
 		// if true: accessCode is a possibility to open the room
 		this._joinByAccesCode = true;
@@ -529,13 +518,9 @@
 
 		let maxVolume = -1000;
 
-<<<<<<< HEAD
-		this._audioLevelObservers.forEach((audioLevelObject) =>
-=======
 		// let debugRouterId = null;
 
 		this._audioLevelObservers.forEach((audioLevelObject, routerId) =>
->>>>>>> ceeda291
 		{
 			const tmpPeerId = audioLevelObject.peerId;
 
@@ -543,10 +528,7 @@
 			{
 				maxVolume = audioLevelObject.volume;
 				peerId = tmpPeerId;
-<<<<<<< HEAD
-=======
 				// debugRouterId = routerId;
->>>>>>> ceeda291
 			}
 		});
 
@@ -644,10 +626,6 @@
 				logger.info(
 					'Room deserted for some time, closing the room [roomId:"%s"] and kick peers from the lobby',
 					this._roomId);
-<<<<<<< HEAD
-
-=======
->>>>>>> ceeda291
 				this.close();
 			}
 			else
@@ -1194,19 +1172,10 @@
 				if (kind === 'audio')
 				{
 					this._audioLevelObservers.get(peer.routerId).audioLevelObserver.addProducer(
-<<<<<<< HEAD
-						{ producerId: producer.id }
-					)
-						.catch((error) =>
-						{
-							logger.error('audioLevelObserver addProducer ERROR [roomId:"%s", peerId:"%s", routerId:"%s", producerId:"%s", error:"%o"]', this._roomId, peer.id, peer.routerId, producer.id, error);
-						});
-=======
 						{ producerId: producer.id }).catch((error) =>
 					{
 						logger.error('audioLevelObserver addProducer ERROR [roomId:"%s", peerId:"%s", routerId:"%s", producerId:"%s", error:"%o"]', this._roomId, peer.id, peer.routerId, producer.id, error);
 					});
->>>>>>> ceeda291
 				}
 
 				break;
@@ -1225,19 +1194,10 @@
 					throw new Error(`producer with id "${producerId}" not found`);
 
 				this._audioLevelObservers.get(peer.routerId).audioLevelObserver.removeProducer(
-<<<<<<< HEAD
-					{ producerId: producer.id }
-				)
-					.catch((error) =>
-					{
-						logger.error('audioLevelObserver removeProducer ERROR [roomId:"%s", peerId:"%s", routerId:"%s", producerId:"%s", error:"%o"]', this._roomId, peer.id, peer.routerId, producer.id, error);
-					});
-=======
 					{ producerId: producer.id }).catch((error) =>
 				{
 					logger.error('audioLevelObserver removeProducer ERROR [roomId:"%s", peerId:"%s", routerId:"%s", producerId:"%s", error:"%o"]', this._roomId, peer.id, peer.routerId, producer.id, error);
 				});
->>>>>>> ceeda291
 
 				producer.close();
 
