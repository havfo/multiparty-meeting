--- conflicted
+++ resolved
@@ -18,7 +18,6 @@
 const base64 = require('base-64');
 const helmet = require('helmet');
 
-const userRoles = require('./userRoles');
 const {
 	loginHelper,
 	logoutHelper
@@ -34,23 +33,16 @@
 const RedisStore = require('connect-redis')(expressSession);
 const sharedSession = require('express-socket.io-session');
 const interactiveServer = require('./lib/interactiveServer');
-const promExporter = require('./lib/promExporter');
-const { v4: uuidv4 } = require('uuid');
 
 /* eslint-disable no-console */
 console.log('- process.env.DEBUG:', process.env.DEBUG);
-console.log('- config.mediasoup.worker.logLevel:', config.mediasoup.worker.logLevel);
-console.log('- config.mediasoup.worker.logTags:', config.mediasoup.worker.logTags);
+console.log('- config.mediasoup.logLevel:', config.mediasoup.logLevel);
+console.log('- config.mediasoup.logTags:', config.mediasoup.logTags);
 /* eslint-enable no-console */
 
 const logger = new Logger();
 
 const queue = new AwaitQueue();
-
-let statusLogger = null;
-
-if ('StatusLogger' in config)
-	statusLogger = new config.StatusLogger();
 
 // mediasoup Workers.
 // @type {Array<mediasoup.Worker>}
@@ -107,12 +99,7 @@
 	}
 });
 
-<<<<<<< HEAD
-if (config.trustProxy)
-{
-=======
 if (config.trustProxy) {
->>>>>>> 2e552fb0
 	app.set('trust proxy', config.trustProxy);
 }
 
@@ -138,12 +125,6 @@
 	// Open the interactive server.
 	await interactiveServer(rooms, peers);
 
-	// start Prometheus exporter
-	if (config.prometheus)
-	{
-		await promExporter(rooms, peers, config.prometheus);
-	}
-
 	if (typeof(config.auth) === 'undefined')
 	{
 		logger.warn('Auth is not configured properly!');
@@ -162,25 +143,6 @@
 	// Run WebSocketServer.
 	await runWebSocketServer();
 
-	// eslint-disable-next-line no-unused-vars
-	function errorHandler(err, req, res, next) 
-	{
-		const trackingId = uuidv4();
-
-		res.status(500).send(
-			`<h1>Internal Server Error</h1>
-			<p>If you report this error, please also report this 
-			<i>tracking ID</i> which makes it possible to locate your session
-			in the logs which are available to the system administrator: 
-			<b>${trackingId}</b></p>`
-		);
-		logger.error(
-			'Express error handler dump with tracking ID: %s, error dump: %o', 
-			trackingId, err);
-	}
-
-	app.use(errorHandler);
-
 	// Log rooms status every 30 seconds.
 	setInterval(() =>
 	{
@@ -198,17 +160,6 @@
 			room.checkEmpty();
 		}
 	}, 10000);
-}
-
-function statusLog()
-{
-	if (statusLogger)
-	{
-		statusLogger.log({
-			rooms : rooms.size,
-			peers : peers.size
-		});
-	}
 }
 
 function setupLTI(ltiConfig)
@@ -230,7 +181,7 @@
 				if (lti.user_id && lti.custom_room)
 				{
 					user.id = lti.user_id;
-					user._userinfo = { 'lti': lti };
+					user._lti = lti;
 				}
 
 				if (lti.custom_room)
@@ -243,7 +194,7 @@
 				}
 				if (lti.lis_person_name_full)
 				{
-					user.displayName = lti.lis_person_name_full;
+					user.displayName=lti.lis_person_name_full;
 				}
 
 				// Perform local authentication if necessary
@@ -271,18 +222,7 @@
 	// redirect_uri defaults to client.redirect_uris[0]
 	// response type defaults to client.response_types[0], then 'code'
 	// scope defaults to 'openid'
-
-	/* eslint-disable camelcase */
-	const params = (({
-		client_id,
-		redirect_uri,
-		scope
-	}) => ({
-		client_id,
-		redirect_uri,
-		scope
-	}))(config.auth.oidc.clientOptions);
-	/* eslint-enable camelcase */
+	const params = config.auth.oidc.clientOptions;
 
 	// optional, defaults to false, when true req is passed as a first
 	// argument to verify fn
@@ -297,18 +237,58 @@
 		{ client: oidcClient, params, passReqToCallback, usePKCE },
 		(tokenset, userinfo, done) =>
 		{
-			if (userinfo && tokenset)
-			{
-				// eslint-disable-next-line camelcase
-				userinfo._tokenset_claims = tokenset.claims();
-			}
-
 			const user =
 			{
 				id        : tokenset.claims.sub,
 				provider  : tokenset.claims.iss,
-				_userinfo : userinfo
+				_userinfo : userinfo,
+				_claims   : tokenset.claims
 			};
+
+			if (userinfo.picture != null)
+			{
+				if (!userinfo.picture.match(/^http/g))
+				{
+					user.picture = `data:image/jpeg;base64, ${userinfo.picture}`;
+				}
+				else
+				{
+					user.picture = userinfo.picture;
+				}
+			}
+
+			if (userinfo.nickname != null)
+			{
+				user.displayName = userinfo.nickname;
+			}
+
+			if (userinfo.name != null)
+			{
+				user.displayName = userinfo.name;
+			}
+
+			if (userinfo.email != null)
+			{
+				user.email = userinfo.email;
+			}
+
+			if (userinfo.given_name != null)
+			{
+				user.name={};
+				user.name.givenName = userinfo.given_name;
+			}
+
+			if (userinfo.family_name != null)
+			{
+				if (user.name == null) user.name={};
+				user.name.familyName = userinfo.family_name;
+			}
+
+			if (userinfo.middle_name != null)
+			{
+				if (user.name == null) user.name={};
+				user.name.middleName = userinfo.middle_name;
+			}
 
 			return done(null, user);
 		}
@@ -348,8 +328,7 @@
 	{
 		passport.authenticate('oidc', {
 			state : base64.encode(JSON.stringify({
-				peerId : req.query.peerId,
-				roomId : req.query.roomId
+				id : req.query.id
 			}))
 		})(req, res, next);
 	});
@@ -366,19 +345,6 @@
 	// logout
 	app.get('/auth/logout', (req, res) =>
 	{
-		const { peerId } = req.session;
-
-		const peer = peers.get(peerId);
-
-		if (peer)
-		{
-			for (const role of peer.roles)
-			{
-				if (role !== userRoles.NORMAL)
-					peer.removeRole(role);
-			}
-		}
-
 		req.logout();
 		req.session.destroy(() => res.send(logoutHelper()));
 	});
@@ -387,37 +353,35 @@
 	app.get(
 		'/auth/callback',
 		passport.authenticate('oidc', { failureRedirect: '/auth/login' }),
-		async (req, res) =>
+		(req, res) =>
 		{
 			const state = JSON.parse(base64.decode(req.query.state));
 
-			const { peerId, roomId } = state;
-
-			req.session.peerId = peerId;
-			req.session.roomId = roomId;
-
-			let peer = peers.get(peerId);
-
-			if (!peer) // User has no socket session yet, make temporary
-				peer = new Peer({ id: peerId, roomId });
-
-			if (peer.roomId !== roomId) // The peer is mischievous
-				throw new Error('peer authenticated with wrong room');
-
-			if (typeof config.userMapping === 'function')
-			{
-				await config.userMapping({
-					peer,
-					roomId,
-					userinfo : req.user._userinfo
-				});
-			}
-
-			peer.authenticated = true;
+			let displayName;
+			let picture;
+
+			if (req.user != null)
+			{
+				if (req.user.displayName != null)
+					displayName = req.user.displayName;
+				else
+					displayName = '';
+
+				if (req.user.picture != null)
+					picture = req.user.picture;
+				else
+					picture = '/static/media/buddy.403cb9f6.svg';
+			}
+
+			const peer = peers.get(state.id);
+
+			peer && (peer.displayName = displayName);
+			peer && (peer.picture = picture);
+			peer && (peer.authenticated = true);
 
 			res.send(loginHelper({
-				displayName : peer.displayName,
-				picture     : peer.picture
+				displayName,
+				picture
 			}));
 		}
 	);
@@ -431,11 +395,7 @@
 
 	app.all('*', async (req, res, next) =>
 	{
-<<<<<<< HEAD
-		if (req.secure || config.httpOnly)
-=======
 		if (req.secure || config.httpOnly )
->>>>>>> 2e552fb0
 		{
 			const ltiURL = new URL(`${req.protocol }://${ req.get('host') }${req.originalUrl}`);
 
@@ -478,22 +438,14 @@
 		// http
 		const redirectListener = http.createServer(app);
 
-<<<<<<< HEAD
-		if (config.listeningHost)
-=======
 		if(config.listeningHost)
->>>>>>> 2e552fb0
 			redirectListener.listen(config.listeningRedirectPort, config.listeningHost);
 		else
 			redirectListener.listen(config.listeningRedirectPort);
 	}
 
 	// https or http
-<<<<<<< HEAD
-	if (config.listeningHost)
-=======
 	if(config.listeningHost)	
->>>>>>> 2e552fb0
 		mainListener.listen(config.listeningPort, config.listeningHost);
 	else
 		mainListener.listen(config.listeningPort);
@@ -552,66 +504,14 @@
 
 		queue.push(async () =>
 		{
-			const { token } = socket.handshake.session;
-
 			const room = await getOrCreateRoom({ roomId });
-
-			let peer = peers.get(peerId);
-			let returning = false;
-
-			if (peer && !token)
-			{ // Don't allow hijacking sessions
-				socket.disconnect(true);
-
-				return;
-			}
-			else if (token && room.verifyPeer({ id: peerId, token }))
-			{ // Returning user, remove if old peer exists
-				if (peer)
-					peer.close();
-
-				returning = true;
-			}
-
-			peer = new Peer({ id: peerId, roomId, socket });
+			const peer = new Peer({ id: peerId, socket });
 
 			peers.set(peerId, peer);
 
-			peer.on('close', () =>
-			{
-				peers.delete(peerId);
-
-				statusLog();
-			});
-
-			if (
-				Boolean(socket.handshake.session.passport) &&
-				Boolean(socket.handshake.session.passport.user)
-			)
-			{
-				const {
-					id,
-					displayName,
-					picture,
-					email,
-					_userinfo
-				} = socket.handshake.session.passport.user;
-		
-				peer.authId = id;
-				peer.displayName = displayName;
-				peer.picture = picture;
-				peer.email = email;
-				peer.authenticated = true;
-		
-				if (typeof config.userMapping === 'function')
-				{
-					await config.userMapping({ peer, roomId, userinfo: _userinfo });
-				}
-			}
-
-			room.handlePeer({ peer, returning });
-
-			statusLog();
+			peer.on('close', () => peers.delete(peerId));
+
+			room.handlePeer(peer);
 		})
 			.catch((error) =>
 			{
@@ -680,20 +580,13 @@
 	{
 		logger.info('creating a new Room [roomId:"%s"]', roomId);
 
-		// const mediasoupWorker = getMediasoupWorker();
-
-		room = await Room.create({ mediasoupWorkers, roomId });
+		const mediasoupWorker = getMediasoupWorker();
+
+		room = await Room.create({ mediasoupWorker, roomId });
 
 		rooms.set(roomId, room);
 
-		statusLog();
-
-		room.on('close', () =>
-		{
-			rooms.delete(roomId);
-
-			statusLog();
-		});
+		room.on('close', () => rooms.delete(roomId));
 	}
 
 	return room;
