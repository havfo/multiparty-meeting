#!/usr/bin/env node

process.title = 'multiparty-meeting-server';

const config = require('./config/config');
const fs = require('fs');
const http = require('http');
const spdy = require('spdy');
const express = require('express');
const bodyParser = require('body-parser');
const cookieParser = require('cookie-parser');
const compression = require('compression');
const mediasoup = require('mediasoup');
const AwaitQueue = require('awaitqueue');
const Logger = require('./lib/Logger');
const Room = require('./lib/Room');
const Peer = require('./lib/Peer');
const base64 = require('base-64');
const helmet = require('helmet');

const userRoles = require('./userRoles');
const {
	loginHelper,
	logoutHelper
} = require('./httpHelper');
// auth
const passport = require('passport');
const LTIStrategy = require('passport-lti');
const imsLti = require('ims-lti');
const redis = require('redis');
const redisClient = redis.createClient(config.redisOptions);
const { Issuer, Strategy } = require('openid-client');
const expressSession = require('express-session');
const RedisStore = require('connect-redis')(expressSession);
const sharedSession = require('express-socket.io-session');
const interactiveServer = require('./lib/interactiveServer');
const promExporter = require('./lib/promExporter');
const { v4: uuidv4 } = require('uuid');

/* eslint-disable no-console */
console.log('- process.env.DEBUG:', process.env.DEBUG);
console.log('- config.mediasoup.worker.logLevel:', config.mediasoup.worker.logLevel);
console.log('- config.mediasoup.worker.logTags:', config.mediasoup.worker.logTags);
/* eslint-enable no-console */

const logger = new Logger();

const queue = new AwaitQueue();

let statusLogger = null;

if ('StatusLogger' in config)
	statusLogger = new config.StatusLogger();

// mediasoup Workers.
// @type {Array<mediasoup.Worker>}
const mediasoupWorkers = [];

// Map of Room instances indexed by roomId.
const rooms = new Map();

// Map of Peer instances indexed by peerId.
const peers = new Map();

// TLS server configuration.
const tls =
{
	cert          : fs.readFileSync(config.tls.cert),
	key           : fs.readFileSync(config.tls.key),
	secureOptions : 'tlsv12',
	ciphers       :
	[
		'ECDHE-ECDSA-AES128-GCM-SHA256',
		'ECDHE-RSA-AES128-GCM-SHA256',
		'ECDHE-ECDSA-AES256-GCM-SHA384',
		'ECDHE-RSA-AES256-GCM-SHA384',
		'ECDHE-ECDSA-CHACHA20-POLY1305',
		'ECDHE-RSA-CHACHA20-POLY1305',
		'DHE-RSA-AES128-GCM-SHA256',
		'DHE-RSA-AES256-GCM-SHA384'
	].join(':'),
	honorCipherOrder : true
};

const app = express();

app.use(helmet.hsts());

app.use(cookieParser());
app.use(bodyParser.json());
app.use(bodyParser.urlencoded({ extended: true }));

const session = expressSession({
	secret            : config.cookieSecret,
	name              : config.cookieName,
	resave            : true,
	saveUninitialized : true,
	store             : new RedisStore({ client: redisClient }),
	cookie            : {
		secure   : true,
		httpOnly : true,
		maxAge   : 60 * 60 * 1000 // Expire after 1 hour since last request from user
	}
});

<<<<<<< HEAD
if (config.trustProxy) {
=======
if (config.trustProxy)
{
>>>>>>> f703cd6b
	app.set('trust proxy', config.trustProxy);
}

app.use(session);

passport.serializeUser((user, done) =>
{
	done(null, user);
});

passport.deserializeUser((user, done) =>
{
	done(null, user);
});

let mainListener;
let io;
let oidcClient;
let oidcStrategy;

async function run()
{
	try
	{
		// Open the interactive server.
		await interactiveServer(rooms, peers);

		// start Prometheus exporter
		if (config.prometheus)
		{
			await promExporter(rooms, peers, config.prometheus);
		}

		if (typeof(config.auth) === 'undefined')
		{
			logger.warn('Auth is not configured properly!');
		}
		else
		{
			await setupAuth();
		}

		// Run a mediasoup Worker.
		await runMediasoupWorkers();

		// Run HTTPS server.
		await runHttpsServer();

		// Run WebSocketServer.
		await runWebSocketServer();

		const errorHandler = (err, req, res) =>
		{
			const trackingId = uuidv4();

			res.status(500).send(
				`<h1>Internal Server Error</h1>
				<p>If you report this error, please also report this 
				<i>tracking ID</i> which makes it possible to locate your session
				in the logs which are available to the system administrator: 
				<b>${trackingId}</b></p>`
			);
			logger.error(
				'Express error handler dump with tracking ID: %s, error dump: %o',
				trackingId, err);
		};

		// eslint-disable-next-line no-unused-vars
		app.use(errorHandler);
	}
	catch (error)
	{
		logger.error('run() [error:"%o"]', error);
	}
}

function statusLog()
{
	if (statusLogger)
	{
		statusLogger.log({
			rooms : rooms,
			peers : peers
		});
	}
}

function setupLTI(ltiConfig)
{

	// Add redis nonce store
	ltiConfig.nonceStore = new imsLti.Stores.RedisStore(ltiConfig.consumerKey, redisClient);
	ltiConfig.passReqToCallback= true;

	const ltiStrategy = new LTIStrategy(
		ltiConfig,
		(req, lti, done) =>
		{
			// LTI launch parameters
			if (lti)
			{
				const user = {};

				if (lti.user_id && lti.custom_room)
				{
					user.id = lti.user_id;
					user._userinfo = { 'lti': lti };
				}

				if (lti.custom_room)
				{
					user.room = lti.custom_room;
				}
				else
				{
					user.room = '';
				}
				if (lti.lis_person_name_full)
				{
					user.displayName = lti.lis_person_name_full;
				}

				// Perform local authentication if necessary
				return done(null, user);

			}
			else
			{
				return done('LTI error');
			}

		}
	);

	passport.use('lti', ltiStrategy);
}

function setupOIDC(oidcIssuer)
{

	oidcClient = new oidcIssuer.Client(config.auth.oidc.clientOptions);

	// ... any authorization request parameters go here
	// client_id defaults to client.client_id
	// redirect_uri defaults to client.redirect_uris[0]
	// response type defaults to client.response_types[0], then 'code'
	// scope defaults to 'openid'

	/* eslint-disable camelcase */
	const params = (({
		client_id,
		redirect_uri,
		scope
	}) => ({
		client_id,
		redirect_uri,
		scope
	}))(config.auth.oidc.clientOptions);
	/* eslint-enable camelcase */

	// optional, defaults to false, when true req is passed as a first
	// argument to verify fn
	const passReqToCallback = false;

	// optional, defaults to false, when true the code_challenge_method will be
	// resolved from the issuer configuration, instead of true you may provide
	// any of the supported values directly, i.e. "S256" (recommended) or "plain"
	const usePKCE = false;

	oidcStrategy = new Strategy(
		{ client: oidcClient, params, passReqToCallback, usePKCE },
		(tokenset, userinfo, done) =>
		{
			if (userinfo && tokenset)
			{
				// eslint-disable-next-line camelcase
				userinfo._tokenset_claims = tokenset.claims();
			}

			const user =
			{
				id        : tokenset.claims.sub,
				provider  : tokenset.claims.iss,
				_userinfo : userinfo
			};

			return done(null, user);
		}
	);

	passport.use('oidc', oidcStrategy);
}

async function setupAuth()
{
	// LTI
	if (
		typeof(config.auth.lti) !== 'undefined' &&
		typeof(config.auth.lti.consumerKey) !== 'undefined' &&
		typeof(config.auth.lti.consumerSecret) !== 'undefined'
	) 	setupLTI(config.auth.lti);

	// OIDC
	if (
		typeof(config.auth.oidc) !== 'undefined' &&
		typeof(config.auth.oidc.issuerURL) !== 'undefined' &&
		typeof(config.auth.oidc.clientOptions) !== 'undefined'
	)
	{
		const oidcIssuer = await Issuer.discover(config.auth.oidc.issuerURL);

		// Setup authentication
		setupOIDC(oidcIssuer);

	}

	app.use(passport.initialize());
	app.use(passport.session());

	// loginparams
	app.get('/auth/login', (req, res, next) =>
	{
		passport.authenticate('oidc', {
			state : base64.encode(JSON.stringify({
				peerId : req.query.peerId,
				roomId : req.query.roomId
			}))
		})(req, res, next);
	});

	// lti launch
	app.post('/auth/lti',
		passport.authenticate('lti', { failureRedirect: '/' }),
		(req, res) =>
		{
			res.redirect(`/${req.user.room}`);
		}
	);

	// logout
	app.get('/auth/logout', (req, res) =>
	{
		const { peerId } = req.session;

		const peer = peers.get(peerId);

		if (peer)
		{
			for (const role of peer.roles)
			{
				if (role !== userRoles.NORMAL)
					peer.removeRole(role);
			}
		}

		req.logout();
		req.session.destroy(() => res.send(logoutHelper()));
	});

	// callback
	app.get(
		'/auth/callback',
		passport.authenticate('oidc', { failureRedirect: '/auth/login' }),
		async (req, res, next) =>
		{
			try
			{
				const state = JSON.parse(base64.decode(req.query.state));

				const { peerId, roomId } = state;

				req.session.peerId = peerId;
				req.session.roomId = roomId;

				let peer = peers.get(peerId);

				if (!peer) // User has no socket session yet, make temporary
					peer = new Peer({ id: peerId, roomId });

				if (peer.roomId !== roomId) // The peer is mischievous
					throw new Error('peer authenticated with wrong room');

				if (typeof config.userMapping === 'function')
				{
					await config.userMapping({
						peer,
						roomId,
						userinfo : req.user._userinfo
					});
				}

				peer.authenticated = true;

				res.send(loginHelper({
					displayName : peer.displayName,
					picture     : peer.picture
				}));
			}
			catch (error)
			{
				return next(error);
			}
		}
	);
}

async function runHttpsServer()
{
	app.use(compression());

	app.use('/.well-known/acme-challenge', express.static('public/.well-known/acme-challenge'));

	app.all('*', async (req, res, next) =>
	{
<<<<<<< HEAD
		if (req.secure || config.httpOnly )
=======
		if (req.secure || config.httpOnly)
>>>>>>> f703cd6b
		{
			const ltiURL = new URL(`${req.protocol }://${ req.get('host') }${req.originalUrl}`);

			if (
				req.isAuthenticated &&
				req.user &&
				req.user.displayName &&
				!ltiURL.searchParams.get('displayName') &&
				!isPathAlreadyTaken(req.url)
			)
			{

				ltiURL.searchParams.append('displayName', req.user.displayName);

				res.redirect(ltiURL);
			}
			else
				return next();
		}
		else
			res.redirect(`https://${req.hostname}${req.url}`);

	});

	// Serve all files in the public folder as static files.
	app.use(express.static('public'));

	app.use((req, res) => res.sendFile(`${__dirname}/public/index.html`));

	if (config.httpOnly === true)
	{
		// http
		mainListener = http.createServer(app);
	}
	else
	{
		// https
		mainListener = spdy.createServer(tls, app);

		// http
		const redirectListener = http.createServer(app);

<<<<<<< HEAD
		if(config.listeningHost)
=======
		if (config.listeningHost)
>>>>>>> f703cd6b
			redirectListener.listen(config.listeningRedirectPort, config.listeningHost);
		else
			redirectListener.listen(config.listeningRedirectPort);
	}

	// https or http
<<<<<<< HEAD
	if(config.listeningHost)	
=======
	if (config.listeningHost)
>>>>>>> f703cd6b
		mainListener.listen(config.listeningPort, config.listeningHost);
	else
		mainListener.listen(config.listeningPort);
}

function isPathAlreadyTaken(url)
{
	const alreadyTakenPath =
	[
		'/config/',
		'/static/',
		'/images/',
		'/sounds/',
		'/favicon.',
		'/auth/'
	];

	alreadyTakenPath.forEach((path) =>
	{
		if (url.toString().startsWith(path))
			return true;
	});

	return false;
}

/**
 * Create a WebSocketServer to allow WebSocket connections from browsers.
 */
async function runWebSocketServer()
{
	io = require('socket.io')(mainListener);

	io.use(
		sharedSession(session, {
			autoSave : true
		})
	);

	// Handle connections from clients.
	io.on('connection', (socket) =>
	{
		const { roomId, peerId } = socket.handshake.query;

		if (!roomId || !peerId)
		{
			logger.warn('connection request without roomId and/or peerId');

			socket.disconnect(true);

			return;
		}

		logger.info(
			'connection request [roomId:"%s", peerId:"%s"]', roomId, peerId);

		queue.push(async () =>
		{
			const { token } = socket.handshake.session;

			const room = await getOrCreateRoom({ roomId });

			let peer = peers.get(peerId);
			let returning = false;

			if (peer && !token)
			{ // Don't allow hijacking sessions
				socket.disconnect(true);

				return;
			}
			else if (token && room.verifyPeer({ id: peerId, token }))
			{ // Returning user, remove if old peer exists
				if (peer)
					peer.close();

				returning = true;
			}

			peer = new Peer({ id: peerId, roomId, socket });

			peers.set(peerId, peer);

			peer.on('close', () =>
			{
				peers.delete(peerId);

				statusLog();
			});

			if (
				Boolean(socket.handshake.session.passport) &&
				Boolean(socket.handshake.session.passport.user)
			)
			{
				const {
					id,
					displayName,
					picture,
					email,
					_userinfo
				} = socket.handshake.session.passport.user;

				peer.authId = id;
				peer.displayName = displayName;
				peer.picture = picture;
				peer.email = email;
				peer.authenticated = true;

				if (typeof config.userMapping === 'function')
				{
					await config.userMapping({ peer, roomId, userinfo: _userinfo });
				}
			}

			room.handlePeer({ peer, returning });

			statusLog();
		})
			.catch((error) =>
			{
				logger.error('room creation or room joining failed [error:"%o"]', error);

				if (socket)
					socket.disconnect(true);

				return;
			});
	});
}

/**
 * Launch as many mediasoup Workers as given in the configuration file.
 */
async function runMediasoupWorkers()
{
	const { numWorkers } = config.mediasoup;

	logger.info('running %d mediasoup Workers...', numWorkers);

	for (let i = 0; i < numWorkers; ++i)
	{
		const worker = await mediasoup.createWorker(
			{
				logLevel   : config.mediasoup.worker.logLevel,
				logTags    : config.mediasoup.worker.logTags,
				rtcMinPort : config.mediasoup.worker.rtcMinPort,
				rtcMaxPort : config.mediasoup.worker.rtcMaxPort
			});

		worker.on('died', () =>
		{
			logger.error(
				'mediasoup Worker died, exiting  in 2 seconds... [pid:%d]', worker.pid);

			setTimeout(() => process.exit(1), 2000);
		});

		mediasoupWorkers.push(worker);
	}
}

/**
 * Get a Room instance (or create one if it does not exist).
 */
async function getOrCreateRoom({ roomId })
{
	let room = rooms.get(roomId);

	// If the Room does not exist create a new one.
	if (!room)
	{
		logger.info('creating a new Room [roomId:"%s"]', roomId);

		// const mediasoupWorker = getMediasoupWorker();

		room = await Room.create({ mediasoupWorkers, roomId });

		rooms.set(roomId, room);

		statusLog();

		room.on('close', () =>
		{
			rooms.delete(roomId);

			statusLog();
		});
	}

	return room;
}

run();<|MERGE_RESOLUTION|>--- conflicted
+++ resolved
@@ -103,12 +103,8 @@
 	}
 });
 
-<<<<<<< HEAD
-if (config.trustProxy) {
-=======
 if (config.trustProxy)
 {
->>>>>>> f703cd6b
 	app.set('trust proxy', config.trustProxy);
 }
 
@@ -423,11 +419,7 @@
 
 	app.all('*', async (req, res, next) =>
 	{
-<<<<<<< HEAD
-		if (req.secure || config.httpOnly )
-=======
 		if (req.secure || config.httpOnly)
->>>>>>> f703cd6b
 		{
 			const ltiURL = new URL(`${req.protocol }://${ req.get('host') }${req.originalUrl}`);
 
@@ -470,22 +462,14 @@
 		// http
 		const redirectListener = http.createServer(app);
 
-<<<<<<< HEAD
-		if(config.listeningHost)
-=======
 		if (config.listeningHost)
->>>>>>> f703cd6b
 			redirectListener.listen(config.listeningRedirectPort, config.listeningHost);
 		else
 			redirectListener.listen(config.listeningRedirectPort);
 	}
 
 	// https or http
-<<<<<<< HEAD
-	if(config.listeningHost)	
-=======
 	if (config.listeningHost)
->>>>>>> f703cd6b
 		mainListener.listen(config.listeningPort, config.listeningHost);
 	else
 		mainListener.listen(config.listeningPort);
