--- conflicted
+++ resolved
@@ -118,18 +118,7 @@
 
 async function run()
 {
-<<<<<<< HEAD
-	// Open the interactive server.
-	await interactiveServer(rooms, peers);
-
-	if (typeof(config.auth) === 'undefined')
-	{
-		logger.warn('Auth is not configured properly!');
-	}
-	else
-=======
 	try
->>>>>>> 651fb457
 	{
 		// Open the interactive server.
 		await interactiveServer(rooms, peers);
@@ -152,12 +141,6 @@
 		// Run a mediasoup Worker.
 		await runMediasoupWorkers();
 
-<<<<<<< HEAD
-	// Log rooms status every 30 seconds.
-	setInterval(() =>
-	{
-		for (const room of rooms.values())
-=======
 		// Run HTTPS server.
 		await runHttpsServer();
 
@@ -165,7 +148,6 @@
 		await runWebSocketServer();
 
 		const errorHandler = (err, req, res, next) =>
->>>>>>> 651fb457
 		{
 			const trackingId = uuidv4();
 	
@@ -190,8 +172,6 @@
 	}
 }
 
-<<<<<<< HEAD
-=======
 function statusLog()
 {
 	if (statusLogger)
@@ -203,7 +183,6 @@
 	}
 }
 
->>>>>>> 651fb457
 function setupLTI(ltiConfig)
 {
 
@@ -395,38 +374,6 @@
 	app.get(
 		'/auth/callback',
 		passport.authenticate('oidc', { failureRedirect: '/auth/login' }),
-<<<<<<< HEAD
-		(req, res) =>
-		{
-			const state = JSON.parse(base64.decode(req.query.state));
-
-			let displayName;
-			let picture;
-
-			if (req.user != null)
-			{
-				if (req.user.displayName != null)
-					displayName = req.user.displayName;
-				else
-					displayName = '';
-
-				if (req.user.picture != null)
-					picture = req.user.picture;
-				else
-					picture = '/static/media/buddy.403cb9f6.svg';
-			}
-
-			const peer = peers.get(state.id);
-
-			peer && (peer.displayName = displayName);
-			peer && (peer.picture = picture);
-			peer && (peer.authenticated = true);
-
-			res.send(loginHelper({
-				displayName,
-				picture
-			}));
-=======
 		async (req, res, next) =>
 		{
 			try
@@ -466,7 +413,6 @@
 			{
 				return next(error);
 			}
->>>>>>> 651fb457
 		}
 	);
 }
