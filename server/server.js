--- conflicted
+++ resolved
@@ -565,11 +565,7 @@
 
 			try
 			{
-<<<<<<< HEAD
-				ltiURL = new URL(`${req.protocol }://${ req.get('host') }${req.originalUrl}`);
-=======
 				ltiURL = new URL(`${req.protocol}://${req.get('host')}${req.originalUrl}`);
->>>>>>> d2c00649
 			}
 			catch (error)
 			{
