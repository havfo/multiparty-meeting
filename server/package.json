--- conflicted
+++ resolved
@@ -7,14 +7,9 @@
 	"license": "MIT",
 	"main": "lib/index.js",
 	"scripts": {
-<<<<<<< HEAD
-		"start": "DEBUG=${DEBUG:='*mediasoup* *INFO* *WARN* *ERROR*'} INTERACTIVE=${INTERACTIVE:='true'} node server.js",
-		"connect": "node connect.js"
-=======
 		"start": "node server.js",
 		"connect": "node connect.js",
 		"lint": "eslint -c .eslintrc.json --ext .js *.js lib/"
->>>>>>> 651fb457
 	},
 	"dependencies": {
 		"awaitqueue": "^1.0.0",
