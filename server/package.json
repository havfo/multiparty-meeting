--- conflicted
+++ resolved
@@ -1,10 +1,6 @@
 {
 	"name": "multiparty-meeting-server",
-<<<<<<< HEAD
-	"version": "3.3.0",
-=======
 	"version": "3.2.1",
->>>>>>> 2e552fb0
 	"private": true,
 	"description": "multiparty meeting server",
 	"author": "Håvar Aambø Fosstveit <h@fosstveit.net>",
@@ -12,12 +8,10 @@
 	"main": "lib/index.js",
 	"scripts": {
 		"start": "DEBUG=${DEBUG:='*mediasoup* *INFO* *WARN* *ERROR*'} INTERACTIVE=${INTERACTIVE:='true'} node server.js",
-		"connect": "node connect.js",
-		"lint": "eslint -c .eslintrc.json --ext .js *.js lib/"
+		"connect": "node connect.js"
 	},
 	"dependencies": {
 		"awaitqueue": "^1.0.0",
-		"axios": "^0.19.2",
 		"base-64": "^0.1.0",
 		"body-parser": "^1.19.0",
 		"colors": "^1.4.0",
@@ -30,19 +24,13 @@
 		"express-socket.io-session": "^1.3.5",
 		"helmet": "^3.21.2",
 		"ims-lti": "^3.0.2",
-		"jsonwebtoken": "^8.5.1",
-		"mediasoup": "^3.5.6",
+		"mediasoup": "^3.5.5",
 		"openid-client": "^3.7.3",
 		"passport": "^0.4.0",
 		"passport-lti": "0.0.7",
 		"pidusage": "^2.0.17",
-		"prom-client": ">=12.0.0",
 		"redis": "^2.8.0",
 		"socket.io": "^2.3.0",
-		"spdy": "^4.0.1",
-		"uuid": "^7.0.2"
-	},
-	"devDependencies": {
-		"eslint": "6.8.0"
+		"spdy": "^4.0.1"
 	}
 }