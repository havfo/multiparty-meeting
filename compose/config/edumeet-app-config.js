--- conflicted
+++ resolved
@@ -2,313 +2,5 @@
 var config =
 {
 	developmentPort : 8443,
-<<<<<<< HEAD
-	productionPort  : 3443,
-
-	/*
-	// If the server component runs on a different host than the app
-	// you can uncomment the following line and specify the host name.
-	serverHostname  : 'external-server.com',
-    */
-
-	/**
-	 * Supported browsers version 
-	 * in bowser satisfy format.
-	 * See more:
-	 * https://www.npmjs.com/package/bowser#filtering-browsers
-	 * Otherwise you got a unsupported browser page
-	 */
-	supportedBrowsers :
-	{
-		'windows' : {
-			'internet explorer' : '>12',
-			'microsoft edge'    : '>18'
-		},
-		'safari'                       : '>12',
-		'firefox'                      : '>=60',
-		'chrome'                       : '>=74',
-		'chromium'                     : '>=74',
-		'opera'                        : '>=62',
-		'samsung internet for android' : '>=11.1.1.52'
-	},
-
-	/**
-	 * Network priorities 
-	 * DSCP bits set by browser according this priority values. 
-	 * ("high" means actually: EF for audio, and AF41 for Video in chrome)
-	 * https://en.wikipedia.org/wiki/Differentiated_services
-	 */
-	networkPriorities :
-	{
-		'audio'            : 'high',
-		'mainVideo'        : 'high',
-		'additionalVideos' : 'medium',
-		'screenShare'      : 'medium'
-	},
-
-	/**
-	 * Resolutions:
-	 * 
-	 * low ~ 320x240
-	 * medium ~ 640x480
-	 * high ~ 1280x720
-	 * veryhigh ~ 1920x1080
-	 * ultra ~ 3840x2560
-	 * 
-	 **/
-
-	/**
-	 * Frame rates:
-	 * 
-	 * 1, 5, 10, 15, 20, 25, 30
-	 * 
-	 **/
-	// The aspect ratio of the videos as shown on
-	// the screen. This is changeable in client settings.
-	// This value must match one of the defined values in
-	// viewAspectRatios EXACTLY (e.g. 1.333)
-	viewAspectRatio  : 1.777,
-	// These are the selectable aspect ratios in the settings
-	viewAspectRatios : [ {
-		value : 1.333, // 4 / 3
-		label : '4 : 3'
-	}, {
-		value : 1.777, // 16 / 9
-		label : '16 : 9'
-	} ],
-	// The aspect ratio of the video from the camera
-	// this is not changeable in settings, only config
-	videoAspectRatio              : 1.777,
-	defaultResolution             : 'medium',
-	defaultFrameRate              : 15,
-	defaultScreenResolution       : 'veryhigh',
-	defaultScreenSharingFrameRate : 5,
-	// Enable or disable simulcast for webcam video
-	simulcast                     : true,
-	// Enable or disable simulcast for screen sharing video
-	simulcastSharing              : false,
-	// Define different encodings for various resolutions of the video
-	simulcastProfiles             :
-	{
-		3840 :
-		[
-			{ scaleResolutionDownBy: 4, maxBitRate: 1500000 },
-			{ scaleResolutionDownBy: 2, maxBitRate: 4000000 },
-			{ scaleResolutionDownBy: 1, maxBitRate: 10000000 }
-		],
-		1920 :
-		[
-			{ scaleResolutionDownBy: 4, maxBitRate: 750000 },
-			{ scaleResolutionDownBy: 2, maxBitRate: 1500000 },
-			{ scaleResolutionDownBy: 1, maxBitRate: 4000000 }
-		],
-		1280 :
-		[
-			{ scaleResolutionDownBy: 4, maxBitRate: 250000 },
-			{ scaleResolutionDownBy: 2, maxBitRate: 900000 },
-			{ scaleResolutionDownBy: 1, maxBitRate: 3000000 }
-		],
-		640 :
-		[
-			{ scaleResolutionDownBy: 2, maxBitRate: 250000 },
-			{ scaleResolutionDownBy: 1, maxBitRate: 900000 }
-		],
-		320 :
-		[
-			{ scaleResolutionDownBy: 1, maxBitRate: 250000 }
-		]
-	},
-
-	// The adaptive spatial layer selection scaling factor (in the range [0.5, 1.0])
-	// example: 
-	// with level width=640px, the minimum width required to trigger the
-	// level change will be: 640 * 0.75 = 480px
-	adaptiveScalingFactor : 0.75,
-
-	/**
-	 * White listing browsers that support audio output device selection.
-	 * It is not yet fully implemented in Firefox.
-	 * See: https://bugzilla.mozilla.org/show_bug.cgi?id=1498512
-	 */
-	audioOutputSupportedBrowsers :
-	[
-		'chrome',
-		'opera'
-	],
-	// Socket.io request timeout
-	requestTimeout   : 20000,
-	requestRetries   : 3,
-	transportOptions :
-	{
-		tcp : true
-	},
-
-	/**
-	 * Set max number participants in one room that join 
-	 * unmuted. Next participant will join automatically muted
-	 * Default value is 4
-	 * 
-	 * Set it to 0 to auto mute all, 
-	 * Set it to negative (-1) to never automatically auto mute
-	 * but use it with caution
-	 * full mesh audio strongly decrease room capacity! 
-	 */
-	autoMuteThreshold    : 4,
-	background           : 'images/background.jpg',
-	defaultLayout        : 'democratic', // democratic, filmstrip
-	// If true, will show media control buttons in separate
-	// control bar, not in the ME container.
-	buttonControlBar     : false,
-	// If false, will push videos away to make room for side
-	// drawer. If true, will overlay side drawer over videos
-	drawerOverlayed      : true,
-	// Position of notifications
-	notificationPosition : 'right',
-
-	/**
-	 * Set the notificationSounds.  Valid keys are:
-	 * 'parkedPeer', 'parkedPeers', 'raisedHand', 'chatMessage',
-	 * 'sendFile', 'newPeer' and 'default'.
-	 *
-	 * Not defining a key is equivalent to using the default notification sound.
-	 * Setting 'play' to null disables the sound notification.
-	 */
-	notificationSounds : {
-		chatMessage : {
-			play : '/sounds/notify-chat.mp3'
-		},
-		raisedHand : {
-			play : '/sounds/notify-hand.mp3'
-		},
-		default : {
-			delay : 5000, // minimum delay between alert sounds [ms]
-			play  : '/sounds/notify.mp3'
-		}
-	},
-	// Timeout for autohiding topbar and button control bar
-	hideTimeout : 3000,
-	// max number of participant that will be visible in 
-	// as speaker
-	lastN       : 4,
-	mobileLastN : 1,
-	// Highest number of lastN the user can select manually in 
-	// userinteface
-	maxLastN    : 5,
-	// If truthy, users can NOT change number of speakers visible
-	lockLastN   : false,
-	// Show logo if "logo" is not null, else show title
-	// Set logo file name using logo.* pattern like "logo.png" to not track it by git 
-	logo        : 'images/logo.edumeet.svg',
-	title       : 'edumeet',
-	// Service & Support URL
-	// if not set then not displayed on the about modals
-	supportUrl  : 'https://support.example.com',
-	// Privacy and dataprotection URL or path
-	// by default privacy/privacy.html
-	// that is a placeholder for your policies
-	//
-	// but an external url could be also used here	 
-	privacyUrl  : 'privacy/privacy.html',
-	theme       :
-	{
-		palette :
-		{
-			primary :
-			{
-				main : '#313131'
-			}
-		},
-		overrides :
-		{
-			MuiAppBar :
-			{
-				colorPrimary :
-				{
-					backgroundColor : '#313131'
-				}
-			},
-			MuiButton :
-			{
-				containedPrimary :
-				{
-					backgroundColor : '#5F9B2D',
-					'&:hover'       :
-					{
-						backgroundColor : '#5F9B2D'
-					}
-				},
-				containedSecondary :
-				{
-					backgroundColor : '#f50057',
-					'&:hover'       :
-					{
-						backgroundColor : '#f50057'
-					}
-				}
-
-			},
-
-			/*
-			MuiIconButton :
-			{
-				colorPrimary :
-				{
-					backgroundColor : '#5F9B2D',
-					'&:hover'       :
-					{
-						backgroundColor : '#5F9B2D'
-					}
-				},
-				colorSecondary :
-				{
-					backgroundColor : '#f50057',
-					'&:hover'       :
-					{
-						backgroundColor : '#f50057'
-					}
-				}
-
-			},
-			*/
-
-			MuiFab :
-			{
-				primary :
-				{
-					backgroundColor : '#5F9B2D',
-					'&:hover'       :
-					{
-						backgroundColor : '#5F9B2D'
-					}
-				},
-				secondary :
-				{
-					backgroundColor : '#f50057',
-					'&:hover'       :
-					{
-						backgroundColor : '#f50057'
-					}
-				}
-
-			},
-			MuiBadge :
-			{
-				colorPrimary :
-				{
-					backgroundColor : '#5F9B2D',
-					'&:hover'       :
-					{
-						backgroundColor : '#518029'
-					}
-				}
-			}
-		},
-		typography :
-		{
-			useNextVariants : true
-		}
-	}
-=======
 	productionPort  : 3443
->>>>>>> ff9163cf
 };