# multiparty-meeting

A WebRTC meeting service using [mediasoup](https://mediasoup.org) as its backend.

Try it online at https://akademia.no. You can add /roomname to the URL for specifying a room.


## Installation

* Clone the project:

```bash
$ git clone https://github.com/havfo/multiparty-meeting.git
$ cd multiparty-meeting
```

* Copy `server/config.example.js` to `server/config.js` :

```bash
$ cp server/config.example.js server/config.js
```

<<<<<<< HEAD
* Copy `app/config.example.js` to `app/config.js` :
=======
In addition, the server requires a screen to be installed for the server
to be able to seed shared torrent files. This is because the headless
Electron instance used by WebTorrent expects one. This means that in order
to run the project on a server, you need to install a virtual screen
such as `xvfb` by running

```bash
sudo apt install xvfb
```

See [webtorrent-hybrid](https://github.com/webtorrent/webtorrent-hybrid) for
more information about this.

* Copy `config.example.js` as `config.js` and customize it for your scenario:
>>>>>>> fd9b509b

```bash
$ cp app/config.example.js app/config.js
```

* Edit your two `config.js` with appropriate settings (listening IP/port, logging options, **valid** TLS certificate, etc).

* Set up the browser app:

```bash
$ cd app
$ npm install
$ export NODE_ENV=production
$ gulp dist
```
This will build the client application and copy everythink to `server/public` from where the server can host client code to browser requests. (no apache/NGINX needed)

* Globally install `gulp-cli` NPM module (may need `sudo`):

```bash
$ npm install -g gulp-cli
```

* Set up the server:

```bash
$ cd ..
$ cd server
$ npm install
```

## Run it locally

* Run the Node.js server application in a terminal:

```bash
$ node server.js
```
* test your service in a webRTC enabled browser: `https://yourDomainOrIPAdress:3443/roomname`

## Deploy it in a server

* Stop your locally running server. Copy systemd-service file `multiparty-meeting.service` to `/etc/systemd/system/` and dobbel check location path settings:
```bash
$ cp multiparty-meeting.service /etc/systemd/system/
$ edit /etc/systemd/system/multiparty-meeting.service
```

* reload systemd configuration and start service:

```bash
$ systemctl daemon-reload
$ systemctl start multiparty-meeting
```

* if you want to start multiparty-meeting at boot time:
```bash
$ systemctl enable multiparty-meeting
```

## Ports and firewall

* 3443/tcp (default https webserver and signaling - adjustable in `server/config.js`)
* 3000/tcp (default `gulp live` port for developing with live browser reload, not needed in production enviroments - adjustable in app/gulpfile.js)
* 40000-49999/udp/tcp (media ports - adjustable in `server/config.js`)

* If you want your service running at standard ports 80/443 you should:
  * Make a redirect from HTTP port 80 to HTTPS (with Apache/NGINX) 
  * Configure a forwarding rule with iptables from port 443 to your configured service port (default 3443)


## TURN configuration

* You need an addtional [TURN](https://github.com/coturn/coturn)-server for clients located behind restrictive firewalls! Add your server and credentials to `app/config.js`

## Author

* Håvar Aambø Fosstveit
* Stefan Otto
* Mészáros Mihály


This is heavily based on the [work](https://github.com/versatica/mediasoup-demo) done by:
* Iñaki Baz Castillo [[website](https://inakibaz.me)|[github](https://github.com/ibc/)]


## License

MIT
<|MERGE_RESOLUTION|>--- conflicted
+++ resolved
@@ -20,24 +20,16 @@
 $ cp server/config.example.js server/config.js
 ```
 
-<<<<<<< HEAD
 * Copy `app/config.example.js` to `app/config.js` :
-=======
+
 In addition, the server requires a screen to be installed for the server
 to be able to seed shared torrent files. This is because the headless
-Electron instance used by WebTorrent expects one. This means that in order
-to run the project on a server, you need to install a virtual screen
-such as `xvfb` by running
-
-```bash
-sudo apt install xvfb
-```
+Electron instance used by WebTorrent expects one.
 
 See [webtorrent-hybrid](https://github.com/webtorrent/webtorrent-hybrid) for
 more information about this.
 
 * Copy `config.example.js` as `config.js` and customize it for your scenario:
->>>>>>> fd9b509b
 
 ```bash
 $ cp app/config.example.js app/config.js
