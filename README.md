--- conflicted
+++ resolved
@@ -1,8 +1,4 @@
-<<<<<<< HEAD
-# eduMeet
-=======
 # edumeet
->>>>>>> d2c00649
 
 A WebRTC meeting service using [mediasoup](https://mediasoup.org).
 
@@ -20,21 +16,12 @@
 * Internationalization support
 
 ## Docker
-<<<<<<< HEAD
-
-If you want the automatic approach, you can find a docker image [here](https://hub.docker.com/r/misi/mm/).
-
-## Ansible
-
-If you want the ansible approach, you can find ansible role [here](https://github.com/misi/mm-ansible/).
-=======
 
 If you want the automatic approach, you can find a docker image [here](https://hub.docker.com/r/edumeet/edumeet/).
 
 ## Ansible
 
 If you want the ansible approach, you can find ansible role [here](https://github.com/edumeet/edumeet-ansible/).
->>>>>>> d2c00649
 [![asciicast](https://asciinema.org/a/311365.svg)](https://asciinema.org/a/311365)
 
 ## Package Installation
@@ -42,36 +29,21 @@
 If you want to install it on the Debian & Ubuntu based operating systems.
 
 * Prerequisites:
-<<<<<<< HEAD
-multiparty-meeting will run on nodejs v10.x and later versions. (v12.x has a know issue for now, please until it will be fixed use the 10.x version)
-To install see here [here](https://github.com/nodesource/distributions/blob/master/README.md#debinstall).
-
-* Download .deb package from [here](https://github.com/havfo/multiparty-meeting/actions?query=workflow%3ADeployer+branch%3Amaster+is%3Asuccess) (job artifact)
-=======
 edumeet will run on nodejs v10.x and later versions. (v12.x has a know issue for now, please until it will be fixed use the 10.x version)
 To install see here [here](https://github.com/nodesource/distributions/blob/master/README.md#debinstall).
 
 * Download .deb package from [here](https://github.com/edumeet/edumeet/actions?query=workflow%3ADeployer+branch%3Amaster+is%3Asuccess) (job artifact)
->>>>>>> d2c00649
 
 * Unzip the file
 
 ```bash
-<<<<<<< HEAD
-$ unzip multiparty-meeting.zip
-=======
 $ unzip edumeet.zip
->>>>>>> d2c00649
 ```
 
 * Install the package
 
 ```bash
-<<<<<<< HEAD
-$ sudo apt install multiparty-meeting/multiparty-meeting.deb
-=======
 $ sudo apt install edumeet/edumeet.deb
->>>>>>> d2c00649
 ```
 
 * After package installation, don't forget the configure ip address in config file.
@@ -83,11 +55,7 @@
 * Finally, start the service by (it's enabled by default)
 
 ```bash
-<<<<<<< HEAD
-$ sudo systemctl start multiparty-meeting
-=======
 $ sudo systemctl start edumeet
->>>>>>> d2c00649
 ```
 
 ## Manual installation
@@ -153,11 +121,7 @@
 
 ## Deploy it in a server
 
-<<<<<<< HEAD
-* Stop your locally running server. Copy systemd-service file `multiparty-meeting.service` to `/etc/systemd/system/` and check location path settings:
-=======
 * Stop your locally running server. Copy systemd-service file `edumeet.service` to `/etc/systemd/system/` and check location path settings:
->>>>>>> d2c00649
 
 ```bash
 $ cp edumeet.service /etc/systemd/system/
@@ -171,11 +135,7 @@
 $ systemctl start edumeet
 ```
 
-<<<<<<< HEAD
-* If you want to start multiparty-meeting at boot time:
-=======
 * If you want to start edumeet at boot time:
->>>>>>> d2c00649
 
 ```bash
 $ systemctl enable edumeet
@@ -210,12 +170,9 @@
 * Håvar Aambø Fosstveit
 * Stefan Otto
 * Mészáros Mihály
-<<<<<<< HEAD
-=======
 * Roman Drozd
 * Rémai Gábor László
 * Piotr Pawałowski
->>>>>>> d2c00649
 
 This started as a fork of the [work](https://github.com/versatica/mediasoup-demo) done by:
 
